import errno
import tempfile

import pytest

from galaxy import util

SECTION_XML = """<?xml version="1.0" ?>
<section id="fasta_fastq_manipulation" name="Fasta Fastq Manipulation" version="">
    <tool file="toolshed.g2.bx.psu.edu/repos/peterjc/seq_filter_by_id/fb1313d79396/seq_filter_by_id/tools/seq_filter_by_id/seq_filter_by_id.xml" guid="toolshed.g2.bx.psu.edu/repos/peterjc/seq_filter_by_id/seq_filter_by_id/0.2.5">
        <tool_shed>
            toolshed.g2.bx.psu.edu
        </tool_shed>
    </tool>
</section>
"""


def test_strip_control_characters():
    s = '\x00bla'
    assert util.strip_control_characters(s) == 'bla'


<<<<<<< HEAD
def test_strip_control_characters_nested():
    s = '\x00bla'
    stripped_s = 'bla'
    list_ = [s]
    t = (s, 'blub')
    d = {42: s}
    assert util.strip_control_characters_nested(list_)[0] == stripped_s
    assert util.strip_control_characters_nested(t)[0] == stripped_s
    assert util.strip_control_characters_nested(d)[42] == stripped_s


=======
>>>>>>> 5078e34d
def test_parse_xml_string():
    section = util.parse_xml_string(SECTION_XML)
    _verify_section(section)


def test_parse_xml_file():
    with tempfile.NamedTemporaryFile(mode='w') as tmp:
        tmp.write(SECTION_XML)
        tmp.flush()
        section = util.parse_xml(tmp.name).getroot()
    _verify_section(section)


def _verify_section(section):
    tool = next(iter(section))
    assert sorted(tool.items()) == [
        ('file',
         'toolshed.g2.bx.psu.edu/repos/peterjc/seq_filter_by_id/fb1313d79396/seq_filter_by_id/tools/seq_filter_by_id/seq_filter_by_id.xml'),
        ('guid',
         'toolshed.g2.bx.psu.edu/repos/peterjc/seq_filter_by_id/seq_filter_by_id/0.2.5')
    ]
    assert next(iter(tool)).text == 'toolshed.g2.bx.psu.edu'


def test_xml_to_string():
    section = util.parse_xml_string(SECTION_XML)
    s = util.xml_to_string(section)
    assert len(s.split('\n')) == 1


def test_xml_to_string_pretty():
    section = util.parse_xml_string(SECTION_XML)
    s = util.xml_to_string(section, pretty=True)
    PRETTY = """<?xml version="1.0" ?>
<section id="fasta_fastq_manipulation" name="Fasta Fastq Manipulation" version="">
    <tool file="toolshed.g2.bx.psu.edu/repos/peterjc/seq_filter_by_id/fb1313d79396/seq_filter_by_id/tools/seq_filter_by_id/seq_filter_by_id.xml" guid="toolshed.g2.bx.psu.edu/repos/peterjc/seq_filter_by_id/seq_filter_by_id/0.2.5">
        <tool_shed>toolshed.g2.bx.psu.edu</tool_shed>
    </tool>
</section>"""
    assert s == PRETTY


def test_parse_xml_enoent():
    with tempfile.NamedTemporaryFile() as temp:
        path = temp.name
    with pytest.raises(IOError) as excinfo:
        util.parse_xml(path)
    assert excinfo.value.errno == errno.ENOENT


def test_clean_multiline_string():
    x = util.clean_multiline_string("""
        a
        b
        c
""")
    assert x == "a\nb\nc\n"<|MERGE_RESOLUTION|>--- conflicted
+++ resolved
@@ -21,20 +21,6 @@
     assert util.strip_control_characters(s) == 'bla'
 
 
-<<<<<<< HEAD
-def test_strip_control_characters_nested():
-    s = '\x00bla'
-    stripped_s = 'bla'
-    list_ = [s]
-    t = (s, 'blub')
-    d = {42: s}
-    assert util.strip_control_characters_nested(list_)[0] == stripped_s
-    assert util.strip_control_characters_nested(t)[0] == stripped_s
-    assert util.strip_control_characters_nested(d)[42] == stripped_s
-
-
-=======
->>>>>>> 5078e34d
 def test_parse_xml_string():
     section = util.parse_xml_string(SECTION_XML)
     _verify_section(section)
