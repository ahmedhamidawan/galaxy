import hashlib
import json
import os
import uuid
from datetime import (
    datetime,
    timedelta,
)
from unittest import SkipTest
from urllib.parse import (
    parse_qs,
    quote,
    urlparse,
)

import jwt
import requests

from galaxy.app_unittest_utils.galaxy_mock import MockTrans
from galaxy.authnz import custos_authnz
from galaxy.model import (
    CustosAuthnzToken,
    User,
)
from galaxy.util import unicodify
from galaxy.util.unittest import TestCase


class TestCustosAuthnz(TestCase):
    _create_oauth2_session_called = False
    _fetch_token_called = False
    _get_userinfo_called = False
    _raw_token = None

    def _get_idp_url(self):
        # it would be ideal is we can use a URI as the following:
        # https://test_base_uri/auth
        return "https://iam.scigap.org/auth"

    def _get_credential_url(self):
        return f"{self._get_idp_url()}/credentials"

    def _get_well_known_url(self):
        return f"{self._get_idp_url()}/.well-known/openid-configuration"

    def setUp(self):
        self.orig_requests_get = requests.get
        requests.get = self.mockRequest(
            {
                self._get_well_known_url(): {
                    "authorization_endpoint": "https://test-auth-endpoint",
                    "token_endpoint": "https://test-token-endpoint",
                    "userinfo_endpoint": "https://test-userinfo-endpoint",
                    "end_session_endpoint": "https://test-end-session-endpoint",
                },
                self._get_credential_url(): {"iam_client_secret": "TESTSECRET"},
            }
        )
        self.custos_authnz = custos_authnz.CustosAuthnz(
            "Custos",
            {"VERIFY_SSL": True},
            {
                "url": self._get_idp_url(),
                "client_id": "test-client-id",
                "client_secret": "test-client-secret",
                "redirect_uri": "https://test-redirect-uri",
                "realm": "test-realm",
                "label": "test-identity-provider",
            },
        )
        self.setupMocks()
        self.test_state = "abc123"
        self.test_nonce = b"4662892146306485421546981092"
        self.test_nonce_hash = hashlib.sha256(self.test_nonce).hexdigest()
        self.test_code = "test-code"
        self.test_username = "test-username"
        self.test_username_invalid = "test-username@test.com"
        self.test_email = "test-email"
        self.test_sub = "test-sub"
        self.test_alt_username = "test-alt-username"
        self.test_alt_email = "test-alt-email"
        self.test_access_token = "test_access_token"
        self.test_refresh_token = "test_refresh_token"
        self.test_expires_in = 30
        self.test_refresh_expires_in = 1800
        self.test_user_id = str(uuid.uuid4())
        self.test_alt_user_id = str(uuid.uuid4())
        self.trans.request.url = (
            f"https://localhost:8000/authnz/custos/oidc/callback?state={self.test_state}&code={self.test_code}"
        )

    def setupMocks(self):
        self.mock_fetch_token(self.custos_authnz)
        self.mock_get_userinfo(self.custos_authnz)
        self.trans = self.mockTrans()

    @property
    def test_id_token(self):
        return unicodify(
            jwt.encode(
                {"nonce": self.test_nonce_hash, "aud": "test-client-id"},
                key="",
                algorithm="HS256",
            )
        )

    def mock_create_oauth2_session(self, custos_authnz):
        orig_create_oauth2_session = custos_authnz._create_oauth2_session

        def create_oauth2_session(state=None):
            self._create_oauth2_session_called = True
            assert state == self.test_state
            return orig_create_oauth2_session(state)

        custos_authnz._create_oauth2_session = create_oauth2_session

    def mock_fetch_token(self, custos_authnz):
        def fetch_token(oauth2_session, trans):
            self._fetch_token_called = True
            self._raw_token = {
                "access_token": self.test_access_token,
                "id_token": self.test_id_token,
                "refresh_token": self.test_refresh_token,
                "expires_in": self.test_expires_in,
                "refresh_expires_in": self.test_refresh_expires_in,
            }
            return self._raw_token

        custos_authnz._fetch_token = fetch_token

    def mock_get_userinfo(self, custos_authnz):
        def get_userinfo(oauth2_session):
            self._get_userinfo_called = True
            return {
                "preferred_username": self.test_username,
                "email": self.test_email,
                "sub": self.test_user_id,
                "alt_username": self.test_alt_username,
                "alt_email": self.test_alt_email,
                "alt_id": self.test_alt_user_id,
            }

        custos_authnz._get_userinfo = get_userinfo

    def mockRequest(self, request_dict):
        def get(x, **kwargs):
            assert x in request_dict
            return Response(request_dict[x])

        class Response:
            def __init__(self, resp):
                self.response = resp

            def json(self):
                return self.response

        return get

    def mockTrans(self):
        class Request:
            url = None

        class QueryResult:
            results = []

            def __init__(self, results=None):
                if results:
                    self.results = results

            def first(self):
                if len(self.results) > 0:
                    return self.results[0]
                else:
                    return None

            def one_or_none(self):
                if len(self.results) == 1:
                    return self.results[0]
                elif len(self.results) == 0:
                    return None
                else:
                    raise Exception("More than one result!")

        class Query:
            external_user_id = None
            provider = None
            custos_authnz_token = None

            def filter_by(self, email=None, external_user_id=None, provider=None, username=None):
                self.external_user_id = external_user_id
                self.provider = provider
                if username:
                    # This is only called with a specific username to check if it
                    # already exists in the database.  For testing, return none except for one username.
                    if email == 'existing@example.com':
                        user = User(email=email, username='test-user')
                        return QueryResult([user])
                    else:
                        return QueryResult()
                if self.custos_authnz_token:
                    return QueryResult([self.custos_authnz_token])
                else:
                    return QueryResult()

        class Session:
            items = []
            flush_called = False
            _query = Query()
            deleted = []

            def add(self, item):
                self.items.append(item)

            def delete(self, item):
                self.deleted.append(item)

            def flush(self):
                self.flush_called = True

            def query(self, cls):
                return self._query

        class Trans(MockTrans):
            def __init__(self, app=None, user=None, history=None, **kwargs):
                super().__init__(app, user, history, **kwargs)
                self.cookies = {}
                self.cookies_args = {}
                self.request = Request()
                self.sa_session = Session()
                self.user = None

            def set_cookie(self, value, name=None, **kwargs):
                self.cookies[name] = value
                self.cookies_args[name] = kwargs

            def get_cookie(self, name):
                return self.cookies[name]

        return Trans()

    def tearDown(self):
        requests.get = self.orig_requests_get
        os.environ.pop("OAUTHLIB_INSECURE_TRANSPORT", None)

    def test_parse_config(self):
        assert self.custos_authnz.config["verify_ssl"]
        assert self.custos_authnz.config["client_id"] == "test-client-id"
        assert self.custos_authnz.config["client_secret"] == "test-client-secret"
        assert self.custos_authnz.config["redirect_uri"] == "https://test-redirect-uri"
        assert self.custos_authnz.config["authorization_endpoint"] == "https://test-auth-endpoint"
        assert self.custos_authnz.config["token_endpoint"] == "https://test-token-endpoint"
        assert self.custos_authnz.config["userinfo_endpoint"] == "https://test-userinfo-endpoint"
        assert self.custos_authnz.config["label"] == "test-identity-provider"

    def test_authenticate_set_state_cookie(self):
        """Verify that authenticate() sets a state cookie."""
        authorization_url = self.custos_authnz.authenticate(self.trans)
        parsed = urlparse(authorization_url)
        state = parse_qs(parsed.query)["state"][0]
        assert state == self.trans.cookies[custos_authnz.STATE_COOKIE_NAME]

    def test_authenticate_set_nonce_cookie(self):
        """Verify that authenticate() sets a nonce cookie."""
        authorization_url = self.custos_authnz.authenticate(self.trans)
        parsed = urlparse(authorization_url)
        hashed_nonce_in_url = parse_qs(parsed.query)["nonce"][0]
        nonce_in_cookie = self.trans.cookies[custos_authnz.NONCE_COOKIE_NAME]
        hashed_nonce = self.custos_authnz._hash_nonce(nonce_in_cookie)
        assert hashed_nonce == hashed_nonce_in_url

    def test_authenticate_set_pkce_verifier_cookie(self):
        try:
            import pkce  # noqa: F401
        except ImportError:
            raise SkipTest("pkce library is not available")
        """Verify that authenticate() sets a code verifier cookie."""
        self.custos_authnz.config["pkce_support"] = True
        authorization_url = self.custos_authnz.authenticate(self.trans)
        parsed = urlparse(authorization_url)
        code_challenge_in_url = parse_qs(parsed.query)["code_challenge"][0]
        verifier_in_cookie = self.trans.cookies[custos_authnz.VERIFIER_COOKIE_NAME]
        code_challenge_from_verifier = pkce.get_code_challenge(verifier_in_cookie)
        assert code_challenge_in_url == code_challenge_from_verifier

    def test_authenticate_adds_extra_params(self):
        """Verify that authenticate() adds configured extra params."""
        authorization_url = self.custos_authnz.authenticate(self.trans)
        parsed = urlparse(authorization_url)
        param1_value = parse_qs(parsed.query)["kc_idp_hint"][0]
        assert param1_value == "oidc"

    def test_authenticate_sets_env_var_when_localhost_redirect(self):
        """Verify that OAUTHLIB_INSECURE_TRANSPORT var is set with localhost redirect."""
        self.custos_authnz = custos_authnz.CustosAuthnz(
            "Custos",
            {"VERIFY_SSL": True},
            {
                "url": self._get_idp_url(),
                "client_id": "test-client-id",
                "client_secret": "test-client-secret",
                "redirect_uri": "http://localhost/auth/callback",
                "realm": "test-realm",
            },
        )
        self.setupMocks()
        assert os.environ.get("OAUTHLIB_INSECURE_TRANSPORT") is None
        self.custos_authnz.authenticate(self.trans)
        assert os.environ["OAUTHLIB_INSECURE_TRANSPORT"] == "1"

    def test_authenticate_does_not_set_env_var_when_https_redirect(self):
        assert self.custos_authnz.config["redirect_uri"].startswith("https:")
        assert os.environ.get("OAUTHLIB_INSECURE_TRANSPORT") is None
        self.custos_authnz.authenticate(self.trans)
        assert os.environ.get("OAUTHLIB_INSECURE_TRANSPORT") is None

    def test_callback_verify_with_state_cookie(self):
        """Verify that state from cookie is passed to OAuth2Session constructor."""
        self.trans.set_cookie(value=self.test_state, name=custos_authnz.STATE_COOKIE_NAME)
        self.trans.set_cookie(value=self.test_nonce, name=custos_authnz.NONCE_COOKIE_NAME)
        old_access_token = "old-access-token"
        old_id_token = "old-id-token"
        old_refresh_token = "old-refresh-token"
        old_expiration_time = datetime.now() - timedelta(days=1)
        old_refresh_expiration_time = datetime.now() - timedelta(hours=3)
        existing_custos_authnz_token = CustosAuthnzToken(
            user=User(email=self.test_email, username=self.test_username),
            external_user_id=self.test_user_id,
            provider=self.custos_authnz.config["provider"],
            access_token=old_access_token,
            id_token=old_id_token,
            refresh_token=old_refresh_token,
            expiration_time=old_expiration_time,
            refresh_expiration_time=old_refresh_expiration_time,
        )

        self.trans.sa_session._query.custos_authnz_token = existing_custos_authnz_token
        assert (
            self.trans.sa_session.query(CustosAuthnzToken)
            .filter_by(external_user_id=self.test_user_id, provider=self.custos_authnz.config["provider"])
            .one_or_none()
            is not None
        )
        self.trans.sa_session._query.user = User(email=self.test_email, username=self.test_username)

        # Mock _create_oauth2_session to make sure it is created with cookie state token
        self.mock_create_oauth2_session(self.custos_authnz)

        # Intentionally passing a bad state_token to make sure that code under
        # test uses the state cookie instead when creating the OAuth2Session
        login_redirect_url, user = self.custos_authnz.callback(
            state_token="xxx", authz_code=self.test_code, trans=self.trans, login_redirect_url="http://localhost:8000/"
        )
        assert self._create_oauth2_session_called
        assert self._fetch_token_called
        assert self._get_userinfo_called
        assert login_redirect_url == "/"
        assert user is not None

    def test_callback_nonce_validation_with_bad_nonce(self):
        self.trans.set_cookie(value=self.test_state, name=custos_authnz.STATE_COOKIE_NAME)
        self.trans.set_cookie(value=self.test_nonce, name=custos_authnz.NONCE_COOKIE_NAME)
        self.trans.sa_session._query.user = User(email=self.test_email, username=self.test_username)

        # Intentionally create a bad nonce
        self.test_nonce_hash = self.test_nonce_hash + "Z"

        # self.custos_authnz._fetch_token = fetch_token
        with self.assertRaisesRegex(Exception, "^Nonce mismatch"):
            self.custos_authnz.callback(
                state_token="xxx",
                authz_code=self.test_code,
                trans=self.trans,
                login_redirect_url="http://localhost:8000/",
            )
        assert self._fetch_token_called
        assert not self._get_userinfo_called

    def test_callback_user_not_created_when_does_not_exists(self):
        self.trans.set_cookie(value=self.test_state, name=custos_authnz.STATE_COOKIE_NAME)
        self.trans.set_cookie(value=self.test_nonce, name=custos_authnz.NONCE_COOKIE_NAME)

        assert (
            self.trans.sa_session.query(CustosAuthnzToken)
            .filter_by(external_user_id=self.test_user_id, provider=self.custos_authnz.config["provider"])
            .one_or_none()
            is None
        )
        assert 0 == len(self.trans.sa_session.items)
        login_redirect_url, user = self.custos_authnz.callback(
            state_token="xxx", authz_code=self.test_code, trans=self.trans, login_redirect_url="http://localhost:8000/"
        )
        assert user is None
<<<<<<< HEAD
        assert "http://localhost:8000/login/start?confirm=true&custos_token=" in login_redirect_url
=======
        assert "http://localhost:8000/login/start?confirm=true&provider_token=" in login_redirect_url
        assert "&provider=custos" in login_redirect_url
>>>>>>> 6e2b8cce
        assert self._fetch_token_called

    def test_create_user(self):
        assert (
            self.trans.sa_session.query(CustosAuthnzToken)
            .filter_by(external_user_id=self.test_user_id, provider=self.custos_authnz.config["provider"])
            .one_or_none()
            is None
        )
        assert 0 == len(self.trans.sa_session.items)

        test_id_token = unicodify(
            jwt.encode(
                {
                    "nonce": self.test_nonce_hash,
                    "email": self.test_email,
                    "preferred_username": self.test_username_invalid,
                    "sub": self.test_sub,
                    "aud": "test-client-id",
                },
                key="",
                algorithm="HS256",
            )
        )

        self._raw_token = {
            "access_token": self.test_access_token,
            "id_token": test_id_token,
            "refresh_token": self.test_refresh_token,
            "expires_in": self.test_expires_in,
            "refresh_expires_in": self.test_refresh_expires_in,
        }
        login_redirect_url, user = self.custos_authnz.create_user(
            token=json.dumps(self._raw_token), trans=self.trans, login_redirect_url="http://localhost:8000/"
        )
        assert login_redirect_url == "http://localhost:8000/"
        self.trans.set_user(user)
        assert 2 == len(self.trans.sa_session.items), "Session has new User & new CustosAuthnzToken"
        added_user = self.trans.get_user()
        assert isinstance(added_user, User)
        assert self.test_username == added_user.username
        assert self.test_email == added_user.email
        assert added_user.password is not None
        # Verify added_custos_authnz_token
        added_custos_authnz_token = self.trans.sa_session.items[1]
        assert isinstance(added_custos_authnz_token, CustosAuthnzToken)
        assert user is added_custos_authnz_token.user
        assert self.test_access_token == added_custos_authnz_token.access_token
        assert test_id_token == added_custos_authnz_token.id_token
        assert self.test_refresh_token == added_custos_authnz_token.refresh_token
        expected_expiration_time = datetime.now() + timedelta(seconds=self.test_expires_in)
        expiration_timedelta = expected_expiration_time - added_custos_authnz_token.expiration_time
        assert expiration_timedelta.total_seconds() < 1
        expected_refresh_expiration_time = datetime.now() + timedelta(seconds=self.test_refresh_expires_in)
        refresh_expiration_timedelta = (
            expected_refresh_expiration_time - added_custos_authnz_token.refresh_expiration_time
        )
        assert refresh_expiration_timedelta.total_seconds() < 1
        assert self.custos_authnz.config["provider"] == added_custos_authnz_token.provider
        assert self.trans.sa_session.flush_called

    def test_callback_galaxy_user_not_created_when_user_logged_in_and_no_custos_authnz_token_exists(self):
        """
        Galaxy user is already logged in and trying to associate external
        identity with their Galaxy user account. No new user should be created.
        """
        self.trans.set_cookie(value=self.test_state, name=custos_authnz.STATE_COOKIE_NAME)
        self.trans.set_cookie(value=self.test_nonce, name=custos_authnz.NONCE_COOKIE_NAME)
        self.trans.user = User()

        assert (
            self.trans.sa_session.query(CustosAuthnzToken)
            .filter_by(external_user_id=self.test_user_id, provider=self.custos_authnz.config["provider"])
            .one_or_none()
            is None
        )
        assert 0 == len(self.trans.sa_session.items)
        login_redirect_url, user = self.custos_authnz.callback(
            state_token="xxx", authz_code=self.test_code, trans=self.trans, login_redirect_url="http://localhost:8000/"
        )
        assert self._fetch_token_called
        assert self._get_userinfo_called
        assert 1 == len(self.trans.sa_session.items), "Session has new CustosAuthnzToken"
        # Verify added_custos_authnz_token
        added_custos_authnz_token = self.trans.sa_session.items[0]
        assert isinstance(added_custos_authnz_token, CustosAuthnzToken)
        assert user is added_custos_authnz_token.user
        assert user is self.trans.user
        assert self.trans.sa_session.flush_called

    def test_callback_galaxy_user_not_created_when_custos_authnz_token_exists(self):
        self.trans.set_cookie(value=self.test_state, name=custos_authnz.STATE_COOKIE_NAME)
        self.trans.set_cookie(value=self.test_nonce, name=custos_authnz.NONCE_COOKIE_NAME)
        old_access_token = "old-access-token"
        old_id_token = "old-id-token"
        old_refresh_token = "old-refresh-token"
        old_expiration_time = datetime.now() - timedelta(days=1)
        old_refresh_expiration_time = datetime.now() - timedelta(hours=3)
        existing_custos_authnz_token = CustosAuthnzToken(
            user=User(email=self.test_email, username=self.test_username),
            external_user_id=self.test_user_id,
            provider=self.custos_authnz.config["provider"],
            access_token=old_access_token,
            id_token=old_id_token,
            refresh_token=old_refresh_token,
            expiration_time=old_expiration_time,
            refresh_expiration_time=old_refresh_expiration_time,
        )

        self.trans.sa_session._query.custos_authnz_token = existing_custos_authnz_token

        assert (
            self.trans.sa_session.query(CustosAuthnzToken)
            .filter_by(external_user_id=self.test_user_id, provider=self.custos_authnz.config["provider"])
            .one_or_none()
            is not None
        )
        assert 0 == len(self.trans.sa_session.items)
        login_redirect_url, user = self.custos_authnz.callback(
            state_token="xxx", authz_code=self.test_code, trans=self.trans, login_redirect_url="http://localhost:8000/"
        )
        assert self._fetch_token_called
        assert self._get_userinfo_called
        # Make sure query was called with correct parameters
        assert self.test_user_id == self.trans.sa_session._query.external_user_id
        assert self.custos_authnz.config["provider"] == self.trans.sa_session._query.provider
        assert 1 == len(self.trans.sa_session.items), "Session has updated CustosAuthnzToken"
        session_custos_authnz_token = self.trans.sa_session.items[0]
        assert isinstance(session_custos_authnz_token, CustosAuthnzToken)
        assert (
            existing_custos_authnz_token is session_custos_authnz_token
        ), "existing CustosAuthnzToken should be updated"
        # Verify both that existing CustosAuthnzToken has the correct values and different values than before
        assert self.test_access_token == session_custos_authnz_token.access_token
        assert old_access_token != session_custos_authnz_token.access_token
        assert self.test_id_token == session_custos_authnz_token.id_token
        assert old_id_token != session_custos_authnz_token.id_token
        assert self.test_refresh_token == session_custos_authnz_token.refresh_token
        assert old_refresh_token != session_custos_authnz_token.refresh_token
        expected_expiration_time = datetime.now() + timedelta(seconds=self.test_expires_in)
        expiration_timedelta = expected_expiration_time - session_custos_authnz_token.expiration_time
        assert expiration_timedelta.total_seconds() < 1
        assert old_expiration_time != session_custos_authnz_token.expiration_time
        expected_refresh_expiration_time = datetime.now() + timedelta(seconds=self.test_refresh_expires_in)
        refresh_expiration_timedelta = (
            expected_refresh_expiration_time - session_custos_authnz_token.refresh_expiration_time
        )
        assert refresh_expiration_timedelta.total_seconds() < 1
        assert old_refresh_expiration_time != session_custos_authnz_token.refresh_expiration_time
        assert self.trans.sa_session.flush_called

    def test_galaxy_account_link_when_account_matching_oidc_email_exists(self):
        self.trans.set_cookie(value=self.test_state, name=custos_authnz.STATE_COOKIE_NAME)
        self.trans.set_cookie(value=self.test_nonce, name=custos_authnz.NONCE_COOKIE_NAME)
        # set callback email to existing@example.com
        self.test_email = 'existing@example.com'

        assert (
            self.trans.sa_session.query(User)
            .filter_by(email=self.test_email)
            .one_or_none()
            is not None
        )

        login_redirect_url, user = self.custos_authnz.callback(
            state_token="xxx", authz_code=self.test_code, trans=self.trans, login_redirect_url="http://localhost:8000/"
        )
        # assert login_redirect_url is appropriate for linking dialog
        for url_substr in (
            "login/start",
            "connect_external_provider=custos",
            f"connect_external_email={self.test_email}",
            f"connect_external_label={self.test_label}",
        ):
            assert url_substr in login_redirect_url

    def test_show_alert_when_connecting_with_idp_matching_different_account_email(self):
        pass

    def test_disconnect(self):
        custos_authnz_token = CustosAuthnzToken(
            user=User(email=self.test_email, username=self.test_username),
            external_user_id=self.test_user_id,
            provider=self.custos_authnz.config["provider"],
            access_token=self.test_access_token,
            id_token=self.test_id_token,
            refresh_token=self.test_refresh_token,
            expiration_time=datetime.now() + timedelta(seconds=self.test_refresh_expires_in),
            refresh_expiration_time=datetime.now() + timedelta(seconds=self.test_refresh_expires_in),
        )
        self.trans.user = custos_authnz_token.user
        self.trans.user.custos_auth = [custos_authnz_token]
        provider = custos_authnz_token.provider
        email = custos_authnz_token.user.email

        success, message, redirect_uri = self.custos_authnz.disconnect(provider, self.trans, email, "/")

        assert 1 == len(self.trans.sa_session.deleted)
        deleted_token = self.trans.sa_session.deleted[0]
        assert custos_authnz_token is deleted_token
        assert self.trans.sa_session.flush_called
        assert success
        assert "" == message
        assert "/" == redirect_uri

    def test_disconnect_when_no_associated_provider(self):
        self.trans.user = User()
        success, message, redirect_uri = self.custos_authnz.disconnect("Custos", self.trans, "/")
        assert 0 == len(self.trans.sa_session.deleted)
        assert not self.trans.sa_session.flush_called
        assert not success
        assert "" != message
        assert redirect_uri is None

    def test_disconnect_when_more_than_one_associated_token_for_provider(self):
        self.trans.user = User(email=self.test_email, username=self.test_username)
        custos_authnz_token1 = CustosAuthnzToken(
            user=self.trans.user,
            external_user_id=self.test_user_id + "1",
            provider=self.custos_authnz.config["provider"],
            access_token=self.test_access_token,
            id_token=self.test_id_token,
            refresh_token=self.test_refresh_token,
            expiration_time=datetime.now() + timedelta(seconds=self.test_refresh_expires_in),
            refresh_expiration_time=datetime.now() + timedelta(seconds=self.test_refresh_expires_in),
        )
        custos_authnz_token2 = CustosAuthnzToken(
            user=self.trans.user,
            external_user_id=self.test_user_id + "2",
            provider=self.custos_authnz.config["provider"],
            access_token=self.test_access_token,
            id_token=self.test_id_token,
            refresh_token=self.test_refresh_token,
            expiration_time=datetime.now() + timedelta(seconds=self.test_refresh_expires_in),
            refresh_expiration_time=datetime.now() + timedelta(seconds=self.test_refresh_expires_in),
        )
        self.trans.user.custos_auth = [custos_authnz_token1, custos_authnz_token2]

        success, message, redirect_uri = self.custos_authnz.disconnect("Custos", self.trans, "/")

        assert 0 == len(self.trans.sa_session.deleted)
        assert not self.trans.sa_session.flush_called
        assert not success
        assert "" != message
        assert redirect_uri is None

    def test_logout_with_redirect(self):
        logout_redirect_url = "http://localhost:8080/post-logout"
        redirect_url = self.custos_authnz.logout(self.trans, logout_redirect_url)

        assert redirect_url == "https://test-end-session-endpoint?redirect_uri=" + quote(logout_redirect_url)<|MERGE_RESOLUTION|>--- conflicted
+++ resolved
@@ -390,12 +390,8 @@
             state_token="xxx", authz_code=self.test_code, trans=self.trans, login_redirect_url="http://localhost:8000/"
         )
         assert user is None
-<<<<<<< HEAD
-        assert "http://localhost:8000/login/start?confirm=true&custos_token=" in login_redirect_url
-=======
         assert "http://localhost:8000/login/start?confirm=true&provider_token=" in login_redirect_url
         assert "&provider=custos" in login_redirect_url
->>>>>>> 6e2b8cce
         assert self._fetch_token_called
 
     def test_create_user(self):
