"""Utilities for constructing Galaxy integration tests.

Tests that start an actual Galaxy server with a particular configuration in
order to test something that cannot be tested with the default functional/api
tessting configuration.
"""
from unittest import TestCase

from .api import UsesApiTestCaseMixin
from .driver_util import GalaxyTestDriver

NO_APP_MESSAGE = "test_case._app called though no Galaxy has been configured."


class IntegrationTestCase(TestCase, UsesApiTestCaseMixin):
    """Unit test case with utilities for spinning up Galaxy."""

<<<<<<< HEAD
    # Subclasses can override this to force uwsgi for tests.
    require_uwsgi = False
=======
    prefer_template_database = True
>>>>>>> 0982dc0f

    @classmethod
    def setUpClass(cls):
        """Configure and start Galaxy for a test."""
        cls._app_available = False
        cls._test_driver = GalaxyTestDriver()
        cls._prepare_galaxy()
        cls._test_driver.setup(config_object=cls)
        cls._app_available = True
        cls._configure_app()

    @classmethod
    def tearDownClass(cls):
        """Shutdown Galaxy server and cleanup temp directory."""
        cls._test_driver.tear_down()
        cls._app_available = False

    def setUp(self):
        # Setup attributes needed for API testing...
        server_wrapper = self._test_driver.server_wrappers[0]
        host = server_wrapper.host
        port = server_wrapper.port
        self.url = "http://%s:%s" % (host, port)
        self._setup_interactor()

    @property
    def _app(self):
        assert self._app_available, NO_APP_MESSAGE
        return self._test_driver.app

    @property
    def _tempdir(self):
        return self._test_driver.galaxy_test_tmp_dir

    @classmethod
    def _prepare_galaxy(cls):
        """Extension point for subclasses called before Galaxy is launched."""

    @classmethod
    def _configure_app(cls):
        """Extension point for subclasses called after Galaxy is launched.

        ```self._app``` can be used to access Galaxy core app.
        """

    @classmethod
    def handle_galaxy_config_kwds(cls, galaxy_config_kwds):
        """Extension point for subclasses to modify arguments used to configure Galaxy.

        This method will be passed the keyword argument pairs used to call
        Galaxy Config object and can modify the Galaxy instance created for
        the test as needed.
        """

    @classmethod
    def handle_uwsgi_cli_command(cls, command):
        """Extension point sub subclasses to modify arguments used to launch uWSGI server.

        Command will a list that can be modified.
        """

    def _run_tool_test(self, *args, **kwargs):
        return self._test_driver.run_tool_test(*args, **kwargs)<|MERGE_RESOLUTION|>--- conflicted
+++ resolved
@@ -15,12 +15,9 @@
 class IntegrationTestCase(TestCase, UsesApiTestCaseMixin):
     """Unit test case with utilities for spinning up Galaxy."""
 
-<<<<<<< HEAD
+    prefer_template_database = True
     # Subclasses can override this to force uwsgi for tests.
     require_uwsgi = False
-=======
-    prefer_template_database = True
->>>>>>> 0982dc0f
 
     @classmethod
     def setUpClass(cls):
