--- conflicted
+++ resolved
@@ -4,14 +4,10 @@
     net-tools \
  && rm -rf /var/lib/apt/lists/*
  
-<<<<<<< HEAD
-RUN pip3 install cellxgene scanpy==1.4 && rm -rf ~/.cache
-=======
 RUN pip3 install cellxgene galaxy-ie-helpers && rm -rf ~/.cache
->>>>>>> fd76faa9
 
 ADD ./run_cellxgene.sh /
 
-##ENTRYPOINT ["/run_cellxgene.sh"]
+ENTRYPOINT ["/run_cellxgene.sh"]
 
 EXPOSE 80