--- conflicted
+++ resolved
@@ -291,7 +291,20 @@
         return this.fetch( options );
     },
 
-<<<<<<< HEAD
+
+    /** specialty fetch method for retrieving the element_counts of all hdcas in the history */
+    fetchCollectionCounts : function( options ){
+        options = options || {};
+        options.data = _.defaults({
+            keys : [ 'type_id', 'element_count' ].join( ',' ),
+            q    : 'history_content_type',
+            qv   : 'dataset_collection',
+        }, options.data || {} );
+        options.merge = true;
+        options.remove = false;
+        return this.fetch( options );
+    },
+
     // ............. quasi-batch ops
     // TODO: to batch
     /** helper that fetches using filterParams then calls save on each fetched using updateWhat as the save params */
@@ -309,19 +322,6 @@
                 }, []);
                 return self.ajaxQueue( 'save', updateArgs, fetched );
             });
-=======
-    /** specialty fetch method for retrieving the element_counts of all hdcas in the history */
-    fetchCollectionCounts : function( options ){
-        options = options || {};
-        options.data = _.defaults({
-            keys : [ 'type_id', 'element_count' ].join( ',' ),
-            q    : 'history_content_type',
-            qv   : 'dataset_collection',
-        }, options.data || {} );
-        options.merge = true;
-        options.remove = false;
-        return this.fetch( options );
->>>>>>> 4db7940a
     },
 
     /** using a queue, perform ajaxFn on each of the models in this collection */
@@ -464,7 +464,6 @@
     },
 
     // ........................................................................ misc
-<<<<<<< HEAD
     /** In this override, copy the historyId to the clone */
     clone : function(){
         var clone = Backbone.Collection.prototype.clone.call( this );
@@ -684,27 +683,6 @@
             filters: _.extend( options.filters || {}, {
                 'hid-ge' : Math.max( range.first - 1, 0 ),
                 'hid-le' : range.last
-=======
-    /** */
-    createHDCA : function( elementIdentifiers, collectionType, name, options ){
-        //precondition: elementIdentifiers is an array of plain js objects
-        //  in the proper form to create the collectionType
-        var contents = this,
-            typeToModel = {
-                list    : HDCA_MODEL.HistoryListDatasetCollection,
-                paired  : HDCA_MODEL.HistoryPairDatasetCollection
-            },
-            hdca = new (typeToModel[ collectionType ])({
-                history_id          : this.historyId,
-                name                : name,
-                // should probably be able to just send in a bunch of json here and restruct per class
-                element_identifiers : elementIdentifiers
-            });
-        // do I even need to use new above, can I just pass the attrs here
-        return hdca.save()
-            .done( function( response ){
-                contents.add( hdca );
->>>>>>> 4db7940a
             })
 
         })).always( function(){
