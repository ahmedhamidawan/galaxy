--- conflicted
+++ resolved
@@ -1,4 +1,3 @@
-<<<<<<< HEAD
 import mod_masthead from "layout/masthead";
 import mod_utils from "utils/utils";
 import mod_toastr from "libs/toastr";
@@ -14,13 +13,18 @@
 
     folderContainer: null,
 
-    sort: "asc",
+    current_sort_order: "asc",
+
+    current_sort_key: "name",
 
     events: {
         "click #select-all-checkboxes": "selectAll",
         "click .dataset_row": "selectClickedRow",
         "click .folder_row": "selectClickedRow",
-        "click .sort-folder-link": "sortColumnClicked"
+        "click .sort-folder-name": "sortColumnClicked",
+        "click .sort-folder-file_ext": "sortColumnClicked",
+        "click .sort-folder-description": "sortColumnClicked",
+        "click .sort-folder-state": "sortColumnClicked"
     },
 
     collection: null,
@@ -32,57 +36,6 @@
     },
 
     /**
-=======
-define(
-    [
-        "layout/masthead",
-        "utils/utils",
-        "libs/toastr",
-        "mvc/library/library-model",
-        "mvc/library/library-folderrow-view",
-        "mvc/library/library-dataset-view"
-    ],
-    function(
-        mod_masthead,
-        mod_utils,
-        mod_toastr,
-        mod_library_model,
-        mod_library_folderrow_view,
-        mod_library_dataset_view
-    ) {
-        var FolderListView = Backbone.View.extend({
-            el: "#folder_items_element",
-            // progress percentage
-            progress: 0,
-            // progress rate per one item
-            progressStep: 1,
-
-            folderContainer: null,
-
-            current_sort_order: "asc",
-
-            current_sort_key: "name",
-
-            events: {
-                "click #select-all-checkboxes": "selectAll",
-                "click .dataset_row": "selectClickedRow",
-                "click .folder_row": "selectClickedRow",
-                "click .sort-folder-name": "sortColumnClicked",
-                "click .sort-folder-file_ext": "sortColumnClicked",
-                "click .sort-folder-description": "sortColumnClicked",
-                "click .sort-folder-state": "sortColumnClicked"
-            },
-
-            collection: null,
-
-            defaults: {
-                include_deleted: false,
-                page_count: null,
-                show_page: null
-            },
-
-            /**
->>>>>>> aacdf8d9
      * Initialize and fetch the folder from the server.
      * @param  {object} options an object with options
      */
@@ -137,53 +90,7 @@
                                 Galaxy.libraries.library_router.back();
                             }
                         }
-<<<<<<< HEAD
                     );
-=======
-                    }
-                });
-            },
-
-            render: function(options) {
-                this.options = _.extend(this.options, options);
-                var template = this.templateFolder();
-                $(".tooltip").hide();
-
-                // find the upper id in the full path
-                var path = this.folderContainer.attributes.metadata.full_path;
-                var upper_folder_id;
-                if (path.length === 1) {
-                    // the library is above us
-                    upper_folder_id = 0;
-                } else {
-                    upper_folder_id = path[path.length - 2][0];
-                }
-
-                this.$el.html(
-                    template({
-                        path: this.folderContainer.attributes.metadata
-                            .full_path,
-                        parent_library_id: this.folderContainer.attributes
-                            .metadata.parent_library_id,
-                        id: this.options.id,
-                        upper_folder_id: upper_folder_id,
-                        order: this.current_sort_order
-                    })
-                );
-
-                // when dataset_id is present render its details too
-                if (this.options.dataset_id) {
-                    var row = _.findWhere(that.rowViews, {
-                        id: this.options.dataset_id
-                    });
-                    if (row) {
-                        row.showDatasetDetails();
-                    } else {
-                        mod_toastr.error(
-                            "Requested dataset not found. Showing folder instead."
-                        );
-                    }
->>>>>>> aacdf8d9
                 } else {
                     mod_toastr.error(
                         "An error occurred. Click this to go back.",
@@ -221,7 +128,7 @@
                     .parent_library_id,
                 id: this.options.id,
                 upper_folder_id: upper_folder_id,
-                order: this.sort
+                order: this.current_sort_order
             })
         );
 
@@ -297,29 +204,16 @@
      * @param {array of Item or FolderAsModel} array of models that should
      *  be added to the view's collection.
      */
-<<<<<<< HEAD
     addAll: function(models) {
         _.each(models, function(model) {
             Galaxy.libraries.folderListView.collection.add(model, {
-                sort: false
+                current_sort_order: false
             });
         });
         $("#center [data-toggle]").tooltip();
         this.checkEmptiness();
         this.postRender();
     },
-=======
-            addAll: function(models) {
-                _.each(models, function(model) {
-                    Galaxy.libraries.folderListView.collection.add(model, {
-                        current_sort_order: false
-                    });
-                });
-                $("#center [data-toggle]").tooltip();
-                this.checkEmptiness();
-                this.postRender();
-            },
->>>>>>> aacdf8d9
 
     /**
      * Call this after all models are added to the collection
@@ -384,7 +278,6 @@
     /**
      * Remove all dataset and folder row elements from the DOM.
      */
-<<<<<<< HEAD
     removeAllRows: function() {
         $(".library-row").remove();
     },
@@ -401,72 +294,22 @@
         }
     },
 
-    /** User clicked the table heading = he wants to sort stuff */
     sortColumnClicked: function(event) {
         event.preventDefault();
-        if (this.sort === "asc") {
-            this.sortFolder("name", "desc");
-            this.sort = "desc";
-        } else {
-            this.sortFolder("name", "asc");
-            this.sort = "asc";
-        }
+        this.current_sort_order =
+            this.current_sort_order === "asc" ? "desc" : "asc";
+        this.current_sort_key = event.currentTarget.className.replace(
+            "sort-folder-",
+            ""
+        );
+        this.collection.sortFolder(
+            this.current_sort_key,
+            this.current_sort_order
+        );
         this.renderSortIcon();
     },
 
     /**
-     *  Sorts the underlying collection according to the parameters received.
-     *  Currently supports only sorting by name.
-     */
-    sortFolder: function(sort_by, order) {
-        // default to asc sort by name
-        if (sort_by === "undefined" && order === "undefined") {
-            return this.collection.sortByNameAsc();
-        }
-        if (sort_by === "name") {
-            if (order === "asc") {
-                return this.collection.sortByNameAsc();
-            } else if (order === "desc") {
-                return this.collection.sortByNameDesc();
-            }
-        }
-    },
-
-    /**
-=======
-            removeAllRows: function() {
-                $(".library-row").remove();
-            },
-
-            /** Checks whether the list is empty and adds/removes the message */
-            checkEmptiness: function() {
-                if (
-                    this.$el.find(".dataset_row").length === 0 &&
-                    this.$el.find(".folder_row").length === 0
-                ) {
-                    this.$el.find(".empty-folder-message").show();
-                } else {
-                    this.$el.find(".empty-folder-message").hide();
-                }
-            },
-
-            sortColumnClicked: function(event) {
-                event.preventDefault();
-                this.current_sort_order =
-                    this.current_sort_order === "asc" ? "desc" : "asc";
-                this.current_sort_key = event.currentTarget.className.replace(
-                    "sort-folder-",
-                    ""
-                );
-                this.collection.sortFolder(
-                    this.current_sort_key,
-                    this.current_sort_order
-                );
-                this.renderSortIcon();
-            },
-
-            /**
->>>>>>> aacdf8d9
      * User clicked the checkbox in the table heading
      * @param  {context} event
      */
@@ -490,7 +333,6 @@
      * Check checkbox if user clicks on the whole row or
      *  on the checkbox itself
      */
-<<<<<<< HEAD
     selectClickedRow: function(event) {
         var checkbox = "";
         var $row;
@@ -509,135 +351,6 @@
                 this.makeWhiteRow($row);
             } else if (source === "input") {
                 this.makeDarkRow($row);
-=======
-            selectClickedRow: function(event) {
-                var checkbox = "";
-                var $row;
-                var source;
-                $row = $(event.target).closest("tr");
-                if (event.target.localName === "input") {
-                    checkbox = event.target;
-                    source = "input";
-                } else if (event.target.localName === "td") {
-                    checkbox = $row.find(":checkbox")[0];
-                    source = "td";
-                }
-                if (checkbox.checked) {
-                    if (source === "td") {
-                        checkbox.checked = "";
-                        this.makeWhiteRow($row);
-                    } else if (source === "input") {
-                        this.makeDarkRow($row);
-                    }
-                } else {
-                    if (source === "td") {
-                        checkbox.checked = "selected";
-                        this.makeDarkRow($row);
-                    } else if (source === "input") {
-                        this.makeWhiteRow($row);
-                    }
-                }
-            },
-
-            makeDarkRow: function($row) {
-                $row.removeClass("light").addClass("dark");
-                $row
-                    .find("a")
-                    .removeClass("light")
-                    .addClass("dark");
-                $row
-                    .find(".fa-file-o")
-                    .removeClass("fa-file-o")
-                    .addClass("fa-file");
-                $row
-                    .find(".fa-folder-o")
-                    .removeClass("fa-folder-o")
-                    .addClass("fa-folder");
-            },
-
-            makeWhiteRow: function($row) {
-                $row.removeClass("dark").addClass("light");
-                $row
-                    .find("a")
-                    .removeClass("dark")
-                    .addClass("light");
-                $row
-                    .find(".fa-file")
-                    .removeClass("fa-file")
-                    .addClass("fa-file-o");
-                $row
-                    .find(".fa-folder")
-                    .removeClass("fa-folder")
-                    .addClass("fa-folder-o");
-            },
-
-            renderSortIcon: function() {
-                if (this.current_sort_order === "asc") {
-                    $('[class*="sort-icon"]')
-                        .removeClass("fa-sort-alpha-desc")
-                        .removeClass("fa-sort-alpha-asc");
-                    $(".sort-icon" + "-" + this.current_sort_key).addClass(
-                        "fa-sort-alpha-asc"
-                    );
-                } else {
-                    $(".sort-icon" + "-" + this.current_sort_key).addClass(
-                        "fa-sort-alpha-desc"
-                    );
-                }
-            },
-
-            templateFolder: function() {
-                return _.template(
-                    [
-                        // BREADCRUMBS
-                        '<ol class="breadcrumb">',
-                        '<li><a title="Return to the list of libraries" href="#">Libraries</a></li>',
-                        "<% _.each(path, function(path_item) { %>",
-                        "<% if (path_item[0] != id) { %>",
-                        '<li><a title="Return to this folder" href="#/folders/<%- path_item[0] %>"><%- path_item[1] %></a> </li> ',
-                        "<% } else { %>",
-                        '<li class="active"><span title="You are in this folder"><%- path_item[1] %></span></li>',
-                        "<% } %>",
-                        "<% }); %>",
-                        "</ol>",
-
-                        // FOLDER CONTENT
-                        '<table data-library-id="<%- parent_library_id  %>" class="grid table table-condensed">',
-                        "<thead>",
-                        '<th class="button_heading"></th>',
-                        '<th style="text-align: center; width: 20px; " title="Check to select all datasets"><input id="select-all-checkboxes" style="margin: 0;" type="checkbox"></th>',
-                        '<th><a class="sort-folder-name" title="Click to reverse order" href="#">name</a> <span title="Sorted alphabetically" class="sort-icon-name fa fa-sort-alpha-<%- order %>"></span></th>',
-                        '<th style="width:20%;"><a class="sort-folder-description" title="Click to reverse order" href="#">description</a> <span title="Sorted alphabetically" class="sort-icon-description fa"></span></th>',
-                        '<th style="width:5%;"><a class="sort-folder-file_ext" title="Click to reverse order" href="#">data type</a> <span title="Sorted alphabetically" class="sort-icon-file_ext fa"></span></th>',
-                        '<th style="width:10%;">size</th>',
-                        '<th style="width:160px;">time updated (UTC)</th>',
-                        '<th style="width:5%;"><a class="sort-folder-state" title="Click to reverse order" href="#">state</a> <span title="Sorted alphabetically" class="sort-icon-state fa"></span></th>',
-                        '<th style="width:150px;"></th> ',
-                        "</thead>",
-                        '<tbody id="folder_list_body">',
-                        '<tr id="first_folder_item">',
-                        "<td>",
-                        '<a href="#<% if (upper_folder_id !== 0){ print("folders/" + upper_folder_id)} %>" title="Go to parent folder" class="btn_open_folder btn btn-default btn-xs">..<a>',
-                        "</td>",
-                        "<td></td>",
-                        "<td></td>",
-                        "<td></td>",
-                        "<td></td>",
-                        "<td></td>",
-                        "<td></td>",
-                        "<td></td>",
-                        "<td></td>",
-                        "</tr>",
-                        "</tbody>",
-                        "</table>",
-                        '<div class="empty-folder-message" style="display:none;">',
-                        "This folder is either empty or you do not have proper access permissions to see the contents. If you expected something to show up",
-                        ' please consult the <a href="https://galaxyproject.org/data-libraries/#permissions" target="_blank">library security wikipage</a>',
-                        ' or visit the <a href="https://biostar.usegalaxy.org/" target="_blank">Galaxy support site</a>.',
-                        "</div>"
-                    ].join("")
-                );
->>>>>>> aacdf8d9
             }
         } else {
             if (source === "td") {
@@ -682,14 +395,17 @@
     },
 
     renderSortIcon: function() {
-        if (this.sort === "asc") {
-            $(".sort-icon")
+        if (this.current_sort_order === "asc") {
+            $('[class*="sort-icon"]')
                 .removeClass("fa-sort-alpha-desc")
-                .addClass("fa-sort-alpha-asc");
+                .removeClass("fa-sort-alpha-asc");
+            $(".sort-icon" + "-" + this.current_sort_key).addClass(
+                "fa-sort-alpha-asc"
+            );
         } else {
-            $(".sort-icon")
-                .removeClass("fa-sort-alpha-asc")
-                .addClass("fa-sort-alpha-desc");
+            $(".sort-icon" + "-" + this.current_sort_key).addClass(
+                "fa-sort-alpha-desc"
+            );
         }
     },
 
@@ -713,18 +429,20 @@
                 "<thead>",
                 '<th class="button_heading"></th>',
                 '<th style="text-align: center; width: 20px; " title="Check to select all datasets"><input id="select-all-checkboxes" style="margin: 0;" type="checkbox"></th>',
-                '<th><a class="sort-folder-link" title="Click to reverse order" href="#">name</a> <span title="Sorted alphabetically" class="sort-icon fa fa-sort-alpha-<%- order %>"></span></th>',
-                '<th style="width:25%;">description</th>',
-                '<th style="width:5%;">data type</th>',
+                '<th><a class="sort-folder-name" title="Click to reverse order" href="#">name</a> <span title="Sorted alphabetically" class="sort-icon-name fa fa-sort-alpha-<%- order %>"></span></th>',
+                '<th style="width:20%;"><a class="sort-folder-description" title="Click to reverse order" href="#">description</a> <span title="Sorted alphabetically" class="sort-icon-description fa"></span></th>',
+                '<th style="width:5%;"><a class="sort-folder-file_ext" title="Click to reverse order" href="#">data type</a> <span title="Sorted alphabetically" class="sort-icon-file_ext fa"></span></th>',
                 '<th style="width:10%;">size</th>',
                 '<th style="width:160px;">time updated (UTC)</th>',
-                '<th style="width:10%;"></th> ',
+                '<th style="width:5%;"><a class="sort-folder-state" title="Click to reverse order" href="#">state</a> <span title="Sorted alphabetically" class="sort-icon-state fa"></span></th>',
+                '<th style="width:150px;"></th> ',
                 "</thead>",
                 '<tbody id="folder_list_body">',
                 '<tr id="first_folder_item">',
                 "<td>",
                 '<a href="#<% if (upper_folder_id !== 0){ print("folders/" + upper_folder_id)} %>" title="Go to parent folder" class="btn_open_folder btn btn-default btn-xs">..<a>',
                 "</td>",
+                "<td></td>",
                 "<td></td>",
                 "<td></td>",
                 "<td></td>",
