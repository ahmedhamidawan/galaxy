import _l from "utils/localization";
import mod_utils from "utils/utils";
import mod_toastr from "libs/toastr";
import mod_library_model from "mvc/library/library-model";
import mod_select from "mvc/ui/ui-select";
import LIST_CREATOR from "mvc/collection/list-collection-creator";
import PAIR_CREATOR from "mvc/collection/pair-collection-creator";
import PAIRED_CREATOR from "mvc/collection/list-of-pairs-collection-creator";
import HDCA_MODEL from "mvc/history/hdca-model";
import "libs/jquery/jstree";

var FolderToolbarView = Backbone.View.extend({
    el: "#center",

    events: {
        "click .toolbtn-create-folder": "createFolderFromModal",
        "click .toolbtn-bulk-import": "importToHistoryModal",
        "click .include-deleted-datasets-chk": "checkIncludeDeleted",
        "click .toolbtn-bulk-delete": "deleteSelectedItems",
        "click .toolbtn-show-locinfo": "showLocInfo",
        "click .page-size-prompt": "showPageSizePrompt",
        "click .toolbtn-collection-import": "showCollectionSelect"
    },

    defaults: {
        can_add_library_item: false,
        contains_file_or_folder: false,
        chain_call_control: {
            total_number: 0,
            failed_number: 0
        },
        disabled_jstree_element: "folders"
    },

    modal: null,

    // directory browsing object
    jstree: null,

    // user's histories
    histories: null,

    // genome select
    select_genome: null,

    // extension select
    select_extension: null,

    // extension types
    list_extensions: [],

    // datatype placeholder for extension auto-detection
    auto: {
        id: "auto",
        text: "Auto-detect",
        description:
            "This system will try to detect the file type automatically." +
            " If your file is not detected properly as one of the known formats," +
            " it most likely means that it has some format problems (e.g., different" +
            " number of columns on different rows). You can still coerce the system" +
            " to set your data to the format you think it should be." +
            " You can also upload compressed files, which will automatically be decompressed."
    },

    // genomes
    list_genomes: [],

    initialize: function(options) {
        this.options = _.defaults(options || {}, this.defaults);
        this.fetchExtAndGenomes();
        this.render();
    },

    render: function(options) {
        this.options = _.extend(this.options, options);
        var toolbar_template = this.templateToolBar();
        var template_defaults = {
            id: this.options.id,
            is_admin: false,
            is_anonym: true,
            multiple_add_dataset_options: false
        };
        if (Galaxy.user) {
            template_defaults.is_admin = Galaxy.user.isAdmin();
            template_defaults.is_anonym = Galaxy.user.isAnonymous();
            if (
                Galaxy.config.user_library_import_dir !== null ||
                Galaxy.config.allow_library_path_paste !== false ||
                Galaxy.config.library_import_dir !== null
            ) {
                template_defaults.multiple_add_dataset_options = true;
            }
        }
        this.$el.html(toolbar_template(template_defaults));
    },

    /**
     * Called from FolderListView when needed.
     * @param  {object} options common options
     */
    renderPaginator: function(options) {
        this.options = _.extend(this.options, options);
        var paginator_template = this.templatePaginator();
        $("body")
            .find(".folder-paginator")
            .html(
                paginator_template({
                    id: this.options.id,
                    show_page: parseInt(this.options.show_page),
                    page_count: parseInt(this.options.page_count),
                    total_items_count: this.options.total_items_count,
                    items_shown: this.options.items_shown,
                    folder_page_size: Galaxy.libraries.preferences.get("folder_page_size")
                })
            );
    },

    configureElements: function(options) {
        this.options = _.extend(this.options, options);

        if (this.options.can_add_library_item === true) {
            $(".add-library-items").show();
        } else {
            $(".add-library-items").hide();
        }
        if (this.options.contains_file_or_folder === true) {
            if (Galaxy.user) {
                if (!Galaxy.user.isAnonymous()) {
                    $(".logged-dataset-manipulation").show();
                    $(".dataset-manipulation").show();
                } else {
                    $(".dataset-manipulation").show();
                    $(".logged-dataset-manipulation").hide();
                }
            } else {
                $(".logged-dataset-manipulation").hide();
                $(".dataset-manipulation").hide();
            }
        } else {
            $(".logged-dataset-manipulation").hide();
            $(".dataset-manipulation").hide();
        }
        this.$el.find('[data-toggle="tooltip"]').tooltip();
    },

    createFolderFromModal: function(event) {
        event.preventDefault();
        event.stopPropagation();
        var template = this.templateNewFolderInModal();
        this.modal = Galaxy.modal;
        this.modal.show({
            closing_events: true,
            title: _l("Create New Folder"),
            body: template(),
            buttons: {
                Create: () => {
                    this.createNewFolderEvent();
                },
                Close: () => {
                    Galaxy.modal.hide();
                }
            }
        });
    },

    createNewFolderEvent: function() {
        var folderDetails = this.serializeNewFolder();
        if (this.validateNewFolder(folderDetails)) {
            var folder = new mod_library_model.FolderAsModel();
            var url_items = Backbone.history.fragment.split("/");
            var current_folder_id;
            if (url_items.indexOf("page") > -1) {
                current_folder_id = url_items[url_items.length - 3];
            } else {
                current_folder_id = url_items[url_items.length - 1];
            }
            folder.url = folder.urlRoot + current_folder_id;

            folder.save(folderDetails, {
                success: function(folder) {
                    Galaxy.modal.hide();
                    mod_toastr.success("Folder created.");
                    folder.set({ type: "folder" });
                    Galaxy.libraries.folderListView.collection.add(folder);
                },
                error: function(model, response) {
                    Galaxy.modal.hide();
                    if (typeof response.responseJSON !== "undefined") {
                        mod_toastr.error(response.responseJSON.err_msg);
                    } else {
                        mod_toastr.error("An error occurred.");
                    }
                }
            });
        } else {
            mod_toastr.error("Folder's name is missing.");
        }
        return false;
    },

    serializeNewFolder: function() {
        return {
            name: $("input[name='Name']").val(),
            description: $("input[name='Description']").val()
        };
    },

    validateNewFolder: function(folderDetails) {
        return folderDetails.name !== "";
    },

    importToHistoryModal: function(e) {
        e.preventDefault();
        var $checkedValues = this.findCheckedRows();
        var template = this.templateImportIntoHistoryModal();
        if ($checkedValues.length === 0) {
            mod_toastr.info("You must select some datasets first.");
        } else {
            var promise = this.fetchUserHistories();
            promise
                .done(() => {
                    this.modal = Galaxy.modal;
                    this.modal.show({
                        closing_events: true,
                        title: _l("Import into History"),
                        body: template({
                            histories: this.histories.models
                        }),
                        buttons: {
                            Import: () => {
                                this.importAllIntoHistory();
                            },
                            Close: () => {
                                Galaxy.modal.hide();
                            }
                        }
                    });
                })
                .fail((model, response) => {
                    if (typeof response.responseJSON !== "undefined") {
                        mod_toastr.error(response.responseJSON.err_msg);
                    } else {
                        mod_toastr.error("An error occurred.");
                    }
                });
        }
    },

    fetchUserHistories: function() {
        this.histories = new mod_library_model.GalaxyHistories();
        var promise = this.histories.fetch();
        return promise;
    },

    importAllIntoHistory: function() {
        this.modal.disableButton("Import");
        var new_history_name = this.modal.$("input[name=history_name]").val();
        if (new_history_name !== "") {
            this.createNewHistory(new_history_name)
                .done(new_history => {
                    this.processImportToHistory(new_history.id, new_history.name);
                })
                .fail((xhr, status, error) => {
                    mod_toastr.error("An error occurred.");
                })
                .always(() => {
                    this.modal.enableButton("Import");
                });
        } else {
            var history_id = $("select[name=import_to_history] option:selected").val();
            var history_name = $("select[name=import_to_history] option:selected").text();
            this.processImportToHistory(history_id, history_name);
            this.modal.enableButton("Import");
        }
    },

    createNewHistory: function(new_history_name) {
        var promise = $.post(`${Galaxy.root}api/histories`, { name: new_history_name });
        return promise;
    },

    processImportToHistory: function(history_id, history_name) {
        var checked_items = this.findCheckedItems();
        var items_to_import = [];
        // prepare the dataset objects to be imported
        for (let i = checked_items.dataset_ids.length - 1; i >= 0; i--) {
            var library_dataset_id = checked_items.dataset_ids[i];
            var historyItem = new mod_library_model.HistoryItem();
            historyItem.url = `${historyItem.urlRoot + history_id}/contents`;
            historyItem.content = library_dataset_id;
            historyItem.source = "library";
            items_to_import.push(historyItem);
        }
        // prepare the folder objects to be imported
        for (let i = checked_items.folder_ids.length - 1; i >= 0; i--) {
            var library_folder_id = checked_items.folder_ids[i];
            var historyItem = new mod_library_model.HistoryItem();
            historyItem.url = `${historyItem.urlRoot + history_id}/contents`;
            historyItem.content = library_folder_id;
            historyItem.source = "library_folder";
            items_to_import.push(historyItem);
        }
        this.initChainCallControl({
            length: items_to_import.length,
            action: "to_history",
            history_name: history_name
        });
        // set the used history as current so user will see the last one
        // that he imported into in the history panel on the 'analysis' page
        jQuery.getJSON(`${Galaxy.root}history/set_as_current?id=${history_id}`);
        this.chainCallImportingIntoHistory(items_to_import, history_name);
    },

    /**
     * Update progress bar in modal.
     */
    updateProgress: function() {
        this.progress += this.progressStep;
        $(".progress-bar-import").width(`${Math.round(this.progress)}%`);
        var txt_representation = `${Math.round(this.progress)}% Complete`;
        $(".completion_span").text(txt_representation);
    },

    /**
     * Download selected datasets. Called from the router.
     * @param  {str} format    requested archive format
     */
    download: function(format) {
        var checked_items = this.findCheckedItems();
        var url = `${Galaxy.root}api/libraries/datasets/download/${format}`;
        var data = { ld_ids: checked_items.dataset_ids, folder_ids: checked_items.folder_ids };
        this.processDownload(url, data, "get");
    },

    /**
     * Create hidden form and submit it through POST
     * to initialize the download.
     * @param  {str} url    url to call
     * @param  {obj} data   data to include in the request
     * @param  {str} method method of the request
     */
    processDownload: function(url, data, method) {
        if (url && data) {
            // data can be string of parameters or array/object
            data = typeof data === "string" ? data : $.param(data);
            // split params into form inputs
            var inputs = "";
            $.each(data.split("&"), function() {
                var pair = this.split("=");
                inputs += `<input type="hidden" name="${pair[0]}" value="${pair[1]}" />`;
            });
            // send request
            $(`<form action="${url}" method="${method || "post"}">${inputs}</form>`)
                .appendTo("body")
                .submit()
                .remove();
            mod_toastr.info("Your download will begin soon.");
        } else {
            mod_toastr.error("An error occurred.");
        }
    },

    addFilesFromHistoryModal: function() {
        this.histories = new mod_library_model.GalaxyHistories();
        this.histories
            .fetch()
            .done(() => {
                this.modal = Galaxy.modal;
                var template_modal = this.templateAddFilesFromHistory();
                this.modal.show({
                    closing_events: true,
                    title: _l("Adding datasets from your history"),
                    body: template_modal({
                        histories: this.histories.models
                    }),
                    buttons: {
                        Add: () => {
                            this.addAllDatasetsFromHistory();
                        },
                        Close: () => {
                            Galaxy.modal.hide();
                        }
                    },
                    closing_callback: () => {
                        Galaxy.libraries.library_router.navigate(`folders/${this.id}`, { trigger: true });
                    }
                });
                this.fetchAndDisplayHistoryContents(this.histories.models[0].id);
                $("#dataset_add_bulk").change(event => {
                    this.fetchAndDisplayHistoryContents(event.target.value);
                });
            })
            .fail((model, response) => {
                if (typeof response.responseJSON !== "undefined") {
                    mod_toastr.error(response.responseJSON.err_msg);
                } else {
                    mod_toastr.error("An error occurred.");
                }
            });
    },

    /**
     * Create modal for importing from Galaxy path.
     */
    importFilesFromPathModal: function() {
        this.modal = Galaxy.modal;
        var template_modal = this.templateImportPathModal();
        this.modal.show({
            closing_events: true,
            title: _l("Please enter paths to import"),
            body: template_modal({}),
            buttons: {
                Import: () => {
                    this.importFromPathsClicked(this);
                },
                Close: () => {
                    Galaxy.modal.hide();
                }
            },
            closing_callback: () => {
                //  TODO: should not trigger routes outside of the router
                Galaxy.libraries.library_router.navigate(`folders/${this.id}`, {
                    trigger: true
                });
            }
        });
        this.renderSelectBoxes();
    },

    /**
     * Request all extensions and genomes from Galaxy
     * and save them in sorted arrays.
     */
    fetchExtAndGenomes: function() {
        mod_utils.get({
            url: `${Galaxy.root}api/datatypes?extension_only=False`,
            success: datatypes => {
                this.list_extensions = [];
                for (let key in datatypes) {
                    this.list_extensions.push({
                        id: datatypes[key].extension,
                        text: datatypes[key].extension,
                        description: datatypes[key].description,
                        description_url: datatypes[key].description_url
                    });
                }
                this.list_extensions.sort((a, b) => (a.id > b.id ? 1 : a.id < b.id ? -1 : 0));
                this.list_extensions.unshift(this.auto);
            },
            cache: true
        });
        mod_utils.get({
            url: `${Galaxy.root}api/genomes`,
            success: genomes => {
                this.list_genomes = [];
                for (let key in genomes) {
                    this.list_genomes.push({
                        id: genomes[key][1],
                        text: genomes[key][0]
                    });
                }
                this.list_genomes.sort((a, b) => (a.id > b.id ? 1 : a.id < b.id ? -1 : 0));
            },
            cache: true
        });
    },

    renderSelectBoxes: function() {
        // This won't work properly unlesss we already have the data fetched.
        // See this.fetchExtAndGenomes()
        this.select_genome = new mod_select.View({
            css: "library-genome-select",
            data: this.list_genomes,
            container: Galaxy.modal.$el.find("#library_genome_select"),
            value: "?"
        });
        this.select_extension = new mod_select.View({
            css: "library-extension-select",
            data: this.list_extensions,
            container: Galaxy.modal.$el.find("#library_extension_select"),
            value: "auto"
        });
    },

    /**
     * Create modal for importing from given directory
     * on Galaxy. Bind jQuery events.
     */
    importFilesFromGalaxyFolderModal: function(options) {
        var template_modal = this.templateBrowserModal();
        this.modal = Galaxy.modal;
        this.modal.show({
            closing_events: true,
            title: _l("Please select folders or files"),
            body: template_modal({}),
            buttons: {
                Import: () => {
                    this.importFromJstreePath(this, options);
                },
                Close: () => {
                    Galaxy.modal.hide();
                }
            },
            closing_callback: () => {
                //  TODO: should not trigger routes outside of the router
                Galaxy.libraries.library_router.navigate(`folders/${this.id}`, {
                    trigger: true
                });
            }
        });

        $(".libimport-select-all").bind("click", () => {
            $("#jstree_browser").jstree("check_all");
        });
        $(".libimport-select-none").bind("click", () => {
            $("#jstree_browser").jstree("uncheck_all");
        });

        this.renderSelectBoxes();
        options.disabled_jstree_element = "folders";
        this.renderJstree(options);

        $("input[type=radio]").change(event => {
            if (event.target.value === "jstree-disable-folders") {
                options.disabled_jstree_element = "folders";
                this.renderJstree(options);
                $(".jstree-folders-message").hide();
                $(".jstree-preserve-structure").hide();
                $(".jstree-files-message").show();
            } else if (event.target.value === "jstree-disable-files") {
                $(".jstree-files-message").hide();
                $(".jstree-folders-message").show();
                $(".jstree-preserve-structure").show();
                options.disabled_jstree_element = "files";
                this.renderJstree(options);
            }
        });
    },

    /**
     * Fetch the contents of user directory on Galaxy
     * and render jstree component based on received
     * data.
     * @param  {[type]} options [description]
     */
    renderJstree: function(options) {
        this.options = _.extend(this.options, options);
        var target = options.source || "userdir";
        var disabled_jstree_element = this.options.disabled_jstree_element;
        this.jstree = new mod_library_model.Jstree();
        this.jstree.url = `${this.jstree.urlRoot}?target=${target}&format=jstree&disable=${disabled_jstree_element}`;
        this.jstree.fetch({
            success: (model, response) => {
                $("#jstree_browser").jstree("destroy");
                $("#jstree_browser").jstree({
                    core: {
                        data: model
                    },
                    plugins: ["types", "checkbox"],
                    types: {
                        folder: {
                            icon: "jstree-folder"
                        },
                        file: {
                            icon: "jstree-file"
                        }
                    },
                    checkbox: {
                        three_state: false
                    }
                });
            },
            error: (model, response) => {
                if (typeof response.responseJSON !== "undefined") {
                    if (response.responseJSON.err_code === 404001) {
                        mod_toastr.warning(response.responseJSON.err_msg);
                    } else {
                        mod_toastr.error(response.responseJSON.err_msg);
                    }
                } else {
                    mod_toastr.error("An error occurred.");
                }
            }
        });
    },

    /**
     * Take the paths from the textarea, split it, create
     * a request queue and call a function that starts sending
     * one by one to be imported on the server.
     */
    importFromPathsClicked: function() {
        var preserve_dirs = this.modal.$el.find(".preserve-checkbox").is(":checked");
        var link_data = this.modal.$el.find(".link-checkbox").is(":checked");
        var space_to_tab = this.modal.$el.find(".spacetab-checkbox").is(":checked");
        var to_posix_lines = this.modal.$el.find(".posix-checkbox").is(":checked");
        var tag_using_filenames = this.modal.$el.find(".tag-files").is(":checked");
        var file_type = this.select_extension.value();
        var dbkey = this.select_genome.value();
        var paths = $("textarea#import_paths").val();
        var valid_paths = [];
        if (!paths) {
            mod_toastr.info("Please enter a path relative to Galaxy root.");
        } else {
            this.modal.disableButton("Import");
            paths = paths.split("\n");
            for (let i = paths.length - 1; i >= 0; i--) {
                var trimmed = paths[i].trim();
                if (trimmed.length !== 0) {
                    valid_paths.push(trimmed);
                }
            }
            this.initChainCallControl({
                length: valid_paths.length,
                action: "adding_datasets"
            });
            this.chainCallImportingFolders({
                paths: valid_paths,
                preserve_dirs: preserve_dirs,
                link_data: link_data,
                space_to_tab: space_to_tab,
                to_posix_lines: to_posix_lines,
                source: "admin_path",
                file_type: file_type,
                tag_using_filenames: tag_using_filenames,
                dbkey: dbkey
            });
        }
    },

    /**
     * Initialize the control of chaining requests
     * in the current modal.
     * @param {int} length The number of items in the chain call.
     */
    initChainCallControl: function(options) {
        var template;
        switch (options.action) {
            case "adding_datasets":
                template = this.templateAddingDatasetsProgressBar();
                this.modal.$el.find(".modal-body").html(
                    template({
                        folder_name: this.options.folder_name
                    })
                );
                break;
            case "deleting_datasets":
                template = this.templateDeletingItemsProgressBar();
                this.modal.$el.find(".modal-body").html(template());
                break;
            case "to_history":
                template = this.templateImportIntoHistoryProgressBar();
                this.modal.$el.find(".modal-body").html(template({ history_name: options.history_name }));
                break;
            default:
                Galaxy.emit.error("Wrong action specified.", "datalibs");
                break;
        }

        // var progress_bar_tmpl = this.templateAddingDatasetsProgressBar();
        // this.modal.$el.find( '.modal-body' ).html( progress_bar_tmpl( { folder_name : this.options.folder_name } ) );
        this.progress = 0;
        this.progressStep = 100 / options.length;
        this.options.chain_call_control.total_number = options.length;
        this.options.chain_call_control.failed_number = 0;
    },

    /**
     * Take the selected items from the jstree, create a request queue
     * and send them one by one to the server for importing into
     * the current folder.
     *
     * jstree.js has to be loaded before
     * @see renderJstree
     */
    importFromJstreePath: function(that, options) {
        var all_nodes = $("#jstree_browser")
            .jstree()
            .get_selected(true);
        // remove the disabled elements that could have been trigerred with the 'select all'
        var selected_nodes = _.filter(all_nodes, node => node.state.disabled == false);
        var preserve_dirs = this.modal.$el.find(".preserve-checkbox").is(":checked");
        var link_data = this.modal.$el.find(".link-checkbox").is(":checked");
        var space_to_tab = this.modal.$el.find(".spacetab-checkbox").is(":checked");
        var to_posix_lines = this.modal.$el.find(".posix-checkbox").is(":checked");
        var file_type = this.select_extension.value();
        var dbkey = this.select_genome.value();
        var tag_using_filenames = this.modal.$el.find(".tag-files").is(":checked");
        var selection_type = selected_nodes[0].type;
        var paths = [];
        if (selected_nodes.length < 1) {
            mod_toastr.info("Please select some items first.");
        } else {
            this.modal.disableButton("Import");
            for (let i = selected_nodes.length - 1; i >= 0; i--) {
                if (selected_nodes[i].li_attr.full_path !== undefined) {
                    paths.push(selected_nodes[i].li_attr.full_path);
                }
            }
            this.initChainCallControl({
                length: paths.length,
                action: "adding_datasets"
            });
            if (selection_type === "folder") {
                var full_source = `${options.source}_folder`;
                this.chainCallImportingFolders({
                    paths: paths,
                    preserve_dirs: preserve_dirs,
                    link_data: link_data,
                    space_to_tab: space_to_tab,
                    to_posix_lines: to_posix_lines,
                    source: full_source,
                    file_type: file_type,
                    dbkey: dbkey,
                    tag_using_filenames: tag_using_filenames
                });
            } else if (selection_type === "file") {
                var full_source = `${options.source}_file`;
                this.chainCallImportingUserdirFiles({
                    paths: paths,
                    file_type: file_type,
                    dbkey: dbkey,
                    link_data: link_data,
                    space_to_tab: space_to_tab,
                    to_posix_lines: to_posix_lines,
                    source: full_source,
                    tag_using_filenames: tag_using_filenames
                });
            }
        }
    },

    fetchAndDisplayHistoryContents: function(history_id) {
        var history_contents = new mod_library_model.HistoryContents({
            id: history_id
        });
        history_contents.fetch({
            success: history_contents => {
                var history_contents_template = this.templateHistoryContents();
                this.histories.get(history_id).set({ contents: history_contents });
                this.modal.$el.find(".library_selected_history_content").html(
                    history_contents_template({
                        history_contents: history_contents.models.reverse()
                    })
                );
                this.modal.$el.find(".history-import-select-all").bind("click", () => {
                    $(".library_selected_history_content [type=checkbox]").prop("checked", true);
                });
                this.modal.$el.find(".history-import-unselect-all").bind("click", () => {
                    $(".library_selected_history_content [type=checkbox]").prop("checked", false);
                });
            },
            error: (model, response) => {
                if (typeof response.responseJSON !== "undefined") {
                    mod_toastr.error(response.responseJSON.err_msg);
                } else {
                    mod_toastr.error("An error occurred.");
                }
            }
        });
    },

    /**
     * Import all selected datasets from history into the current folder.
     */
    addAllDatasetsFromHistory: function() {
        var checked_hdas = this.modal.$el.find(".library_selected_history_content").find(":checked");
        var history_item_ids = []; // can be hda or hdca
        var history_item_types = [];
        var items_to_add = [];
        if (checked_hdas.length < 1) {
            mod_toastr.info("You must select some datasets first.");
        } else {
            this.modal.disableButton("Add");
            checked_hdas.each(function() {
                var hid = $(this)
                    .closest("li")
                    .data("id");
                if (hid) {
                    var item_type = $(this)
                        .closest("li")
                        .data("name");
                    history_item_ids.push(hid);
                    history_item_types.push(item_type);
                }
            });
            for (let i = history_item_ids.length - 1; i >= 0; i--) {
                var history_item_id = history_item_ids[i];
                var folder_item = new mod_library_model.Item();
                folder_item.url = `${Galaxy.root}api/folders/${this.options.id}/contents`;
                if (history_item_types[i] === "collection") {
                    folder_item.set({ from_hdca_id: history_item_id });
                } else {
                    folder_item.set({ from_hda_id: history_item_id });
                }
                items_to_add.push(folder_item);
            }
            this.initChainCallControl({
                length: items_to_add.length,
                action: "adding_datasets"
            });
            this.chainCallAddingHdas(items_to_add);
        }
    },

    /**
     * Take array of empty history items and make request for each of them
     * to create it on server. Update progress in between calls.
     * @param  {array} history_item_set array of empty history items
     * @param  {str} history_name     name of the history to import to
     */
    chainCallImportingIntoHistory: function(history_item_set, history_name) {
        var popped_item = history_item_set.pop();
        if (typeof popped_item == "undefined") {
            if (this.options.chain_call_control.failed_number === 0) {
                mod_toastr.success("Selected datasets imported into history. Click this to start analyzing it.", "", {
                    onclick: () => {
                        window.location = Galaxy.root;
                    }
                });
            } else if (this.options.chain_call_control.failed_number === this.options.chain_call_control.total_number) {
                mod_toastr.error("There was an error and no datasets were imported into history.");
            } else if (this.options.chain_call_control.failed_number < this.options.chain_call_control.total_number) {
                mod_toastr.warning(
                    "Some of the datasets could not be imported into history. Click this to see what was imported.",
                    "",
                    {
                        onclick: () => {
                            window.location = Galaxy.root;
                        }
                    }
                );
            }
            Galaxy.modal.hide();
            return true;
        }
        var promise = $.when(
            popped_item.save({
                content: popped_item.content,
                source: popped_item.source
            })
        );

        promise
            .done(() => {
                this.updateProgress();
                this.chainCallImportingIntoHistory(history_item_set, history_name);
            })
            .fail(() => {
                this.options.chain_call_control.failed_number += 1;
                this.updateProgress();
                this.chainCallImportingIntoHistory(history_item_set, history_name);
            });
    },

    /**
     * Take the array of paths and create a request for each of them
     * calling them in chain. Update the progress bar in between each.
     * @param  {array} paths                    paths relative to user folder on Galaxy
     * @param  {boolean} tag_using_filenames    add tags to datasets using names of files
     */
    chainCallImportingUserdirFiles: function(options) {
        var popped_item = options.paths.pop();
        if (typeof popped_item === "undefined") {
            if (this.options.chain_call_control.failed_number === 0) {
                mod_toastr.success("Selected files imported into the current folder");
                Galaxy.modal.hide();
            } else {
                mod_toastr.error("An error occured.");
            }
            return true;
        }
        var promise = $.when(
            $.post(
                `${Galaxy.root}api/libraries/datasets?encoded_folder_id=${this.id}&source=${
                    options.source
                }&path=${popped_item}&file_type=${options.file_type}&link_data=${options.link_data}&space_to_tab=${
                    options.space_to_tab
                }&to_posix_lines=${options.to_posix_lines}&dbkey=${options.dbkey}&tag_using_filenames=${
                    options.tag_using_filenames
                }`
            )
        );
        promise
            .done(response => {
                this.updateProgress();
                this.chainCallImportingUserdirFiles(options);
            })
            .fail(() => {
                this.options.chain_call_control.failed_number += 1;
                this.updateProgress();
                this.chainCallImportingUserdirFiles(options);
            });
    },

    /**
     * Take the array of paths and create a request for each of them
     * calling them in series. Update the progress bar in between each.
     * @param  {array} paths                    paths relative to Galaxy root folder
     * @param  {boolean} preserve_dirs          indicates whether to preserve folder structure
     * @param  {boolean} link_data              copy files to Galaxy or link instead
     * @param  {boolean} to_posix_lines         convert line endings to POSIX standard
     * @param  {boolean} space_to_tab           convert spaces to tabs
     * @param  {str} source                     string representing what type of folder
     *                                          is the source of import
     * @param  {boolean} tag_using_filenames    add tags to datasets using names of files
     */
    chainCallImportingFolders: function(options) {
        // TODO need to check which paths to call
        var popped_item = options.paths.pop();
        if (typeof popped_item == "undefined") {
            if (this.options.chain_call_control.failed_number === 0) {
                mod_toastr.success("Selected folders and their contents imported into the current folder.");
                Galaxy.modal.hide();
            } else {
                // TODO better error report
                mod_toastr.error("An error occured.");
            }
            return true;
        }
        var promise = $.when(
            $.post(
                `${Galaxy.root}api/libraries/datasets?encoded_folder_id=${this.id}&source=${
                    options.source
                }&path=${popped_item}&preserve_dirs=${options.preserve_dirs}&link_data=${
                    options.link_data
                }&to_posix_lines=${options.to_posix_lines}&space_to_tab=${options.space_to_tab}&file_type=${
                    options.file_type
                }&dbkey=${options.dbkey}&tag_using_filenames=${options.tag_using_filenames}`
            )
        );
        promise
            .done(response => {
                this.updateProgress();
                this.chainCallImportingFolders(options);
            })
            .fail(() => {
                this.options.chain_call_control.failed_number += 1;
                this.updateProgress();
                this.chainCallImportingFolders(options);
            });
    },

    /**
     * Take the array of hdas and create a request for each.
     * Call them in chain and update progress bar in between each.
     * @param  {array} hdas_set array of empty hda objects
     */
    chainCallAddingHdas: function(hdas_set) {
        this.added_hdas = new mod_library_model.Folder();
        var popped_item = hdas_set.pop();
        if (typeof popped_item == "undefined") {
            if (this.options.chain_call_control.failed_number === 0) {
                mod_toastr.success("Selected datasets from history added to the folder");
            } else if (this.options.chain_call_control.failed_number === this.options.chain_call_control.total_number) {
                mod_toastr.error("There was an error and no datasets were added to the folder.");
            } else if (this.options.chain_call_control.failed_number < this.options.chain_call_control.total_number) {
                mod_toastr.warning("Some of the datasets could not be added to the folder");
            }
            Galaxy.modal.hide();
            return this.added_hdas;
        }
        var promise = $.when(
            popped_item.save({
                from_hda_id: popped_item.get("from_hda_id")
            })
        );

        promise
            .done(model => {
                Galaxy.libraries.folderListView.collection.add(model);
                this.updateProgress();
                this.chainCallAddingHdas(hdas_set);
            })
            .fail(() => {
                this.options.chain_call_control.failed_number += 1;
                this.updateProgress();
                this.chainCallAddingHdas(hdas_set);
            });
    },

    /**
     * Take the array of lddas, create request for each and
     * call them in chain. Update progress bar in between each.
     * @param  {array} lddas_set array of lddas to delete
     */
    chainCallDeletingItems: function(items_to_delete) {
        this.deleted_items = new mod_library_model.Folder();
        var item_to_delete = items_to_delete.pop();
        if (typeof item_to_delete === "undefined") {
            if (this.options.chain_call_control.failed_number === 0) {
                mod_toastr.success("Selected items were deleted.");
            } else if (this.options.chain_call_control.failed_number === this.options.chain_call_control.total_number) {
                mod_toastr.error(
                    "There was an error and no items were deleted. Please make sure you have sufficient permissions."
                );
            } else if (this.options.chain_call_control.failed_number < this.options.chain_call_control.total_number) {
                mod_toastr.warning(
                    "Some of the items could not be deleted. Please make sure you have sufficient permissions."
                );
            }
            Galaxy.modal.hide();
            return this.deleted_items;
        }
        item_to_delete
            .destroy()
            .done(item => {
                Galaxy.libraries.folderListView.collection.remove(item_to_delete.id);
                this.updateProgress();
                // add the deleted item to collection, triggers rendering
                if (Galaxy.libraries.folderListView.options.include_deleted) {
                    var updated_item = null;
                    if (item.type === "folder" || item.model_class === "LibraryFolder") {
                        updated_item = new mod_library_model.FolderAsModel(item);
                    } else if (item.type === "file" || item.model_class === "LibraryDataset") {
                        updated_item = new mod_library_model.Item(item);
                    } else {
                        Galaxy.emit.error("Unknown library item type found.", "datalibs");
                        Galaxy.emit.error(item.type || item.model_class, "datalibs");
                    }
                    Galaxy.libraries.folderListView.collection.add(updated_item);
                }
                this.chainCallDeletingItems(items_to_delete);
            })
            .fail(() => {
                this.options.chain_call_control.failed_number += 1;
                this.updateProgress();
                this.chainCallDeletingItems(items_to_delete);
            });
    },

    /**
     * Handles the click on 'show deleted' checkbox
     */
    checkIncludeDeleted: function(event) {
        if (event.target.checked) {
            Galaxy.libraries.folderListView.fetchFolder({
                include_deleted: true
            });
        } else {
            Galaxy.libraries.folderListView.fetchFolder({
                include_deleted: false
            });
        }
    },

    /**
     * Delete the selected items. Atomic. One by one.
     */
    deleteSelectedItems: function() {
        var dataset_ids = [];
        var folder_ids = [];
        var $checkedValues = this.findCheckedRows();
        if ($checkedValues.length === 0) {
            mod_toastr.info("You must select at least one item for deletion.");
        } else {
            var template = this.templateDeletingItemsProgressBar();
            this.modal = Galaxy.modal;
            this.modal.show({
                closing_events: true,
                title: _l("Deleting selected items"),
                body: template({}),
                buttons: {
                    Close: () => {
                        Galaxy.modal.hide();
                    }
                }
            });
            // init the control counters
            this.options.chain_call_control.total_number = 0;
            this.options.chain_call_control.failed_number = 0;
            $checkedValues.each(function() {
                var row_id = $(this)
                    .closest("tr")
                    .data("id");
                if (row_id !== undefined) {
                    if (row_id.substring(0, 1) == "F") {
                        folder_ids.push(row_id);
                    } else {
                        dataset_ids.push(row_id);
                    }
                }
            });
            // init the progress bar
            var items_total = dataset_ids.length + folder_ids.length;
            this.progressStep = 100 / items_total;
            this.progress = 0;

            // prepare the dataset items to be added
            var items_to_delete = [];
            for (let i = dataset_ids.length - 1; i >= 0; i--) {
                var dataset = new mod_library_model.Item({
                    id: dataset_ids[i]
                });
                items_to_delete.push(dataset);
            }
            for (let i = folder_ids.length - 1; i >= 0; i--) {
                var folder = new mod_library_model.FolderAsModel({
                    id: folder_ids[i]
                });
                items_to_delete.push(folder);
            }

            this.options.chain_call_control.total_number = items_total;
            // call the recursive function to call ajax one after each other (request FIFO queue)
            this.chainCallDeletingItems(items_to_delete);
        }
    },

    showLocInfo: function() {
        var library = null;
        if (Galaxy.libraries.libraryListView !== null) {
            library = Galaxy.libraries.libraryListView.collection.get(this.options.parent_library_id);
            this.showLocInfoModal(library);
        } else {
            library = new mod_library_model.Library({
                id: this.options.parent_library_id
            });
            library.fetch({
                success: () => {
                    this.showLocInfoModal(library);
                },
                error: function(model, response) {
                    if (typeof response.responseJSON !== "undefined") {
                        mod_toastr.error(response.responseJSON.err_msg);
                    } else {
                        mod_toastr.error("An error occurred.");
                    }
                }
            });
        }
    },

    showLocInfoModal: function(library) {
        var template = this.templateLocInfoInModal();
        this.modal = Galaxy.modal;
        this.modal.show({
            closing_events: true,
            title: _l("Location Details"),
            body: template({ library: library, options: this.options }),
            buttons: {
                Close: () => {
                    Galaxy.modal.hide();
                }
            }
        });
    },

    showImportModal: function(options) {
        switch (options.source) {
            case "history":
                this.addFilesFromHistoryModal();
                break;
            case "importdir":
                this.importFilesFromGalaxyFolderModal({
                    source: "importdir"
                });
                break;
            case "path":
                this.importFilesFromPathModal();
                break;
            case "userdir":
                this.importFilesFromGalaxyFolderModal({
                    source: "userdir"
                });
                break;
            default:
                Galaxy.libraries.library_router.back();
                mod_toastr.error("Invalid import source.");
                break;
        }
    },

    /**
     * Show user the prompt to change the number of items shown on page.
     */
    showPageSizePrompt: function(e) {
        e.preventDefault();
        var folder_page_size = prompt(
            "How many items per page do you want to see?",
            Galaxy.libraries.preferences.get("folder_page_size")
        );
        if (folder_page_size != null && folder_page_size == parseInt(folder_page_size)) {
            Galaxy.libraries.preferences.set({
                folder_page_size: parseInt(folder_page_size)
            });
            Galaxy.libraries.folderListView.render({
                id: this.options.id,
                show_page: 1
            });
        }
    },

    findCheckedRows: function() {
        return $("#folder_list_body").find(":checked");
    },

    findCheckedItems: function() {
        var folder_ids = [];
        var dataset_ids = [];
        this.findCheckedRows().each(function() {
            var row_id = $(this)
                .closest("tr")
                .data("id");
            if (row_id.substring(0, 1) == "F") {
                folder_ids.push(row_id);
            } else {
                dataset_ids.push(row_id);
            }
        });
        return { folder_ids: folder_ids, dataset_ids: dataset_ids };
    },

    showCollectionSelect: function(e) {
        e.preventDefault();
        var checked_items = this.findCheckedItems();
        var template = this.templateCollectionSelectModal();
        this.modal = Galaxy.modal;
        this.modal.show({
            closing_events: true,
            title: "Create History Collection from Datasets",
            body: template({ selected_datasets: checked_items.dataset_ids.length }),
            buttons: {
                Continue: () => {
                    this.showColectionBuilder(checked_items.dataset_ids);
                },
                Close: () => {
                    Galaxy.modal.hide();
                }
            }
        });
        this.prepareCollectionTypeSelect();
        this.prepareHistoryTypeSelect();
    },

    prepareCollectionTypeSelect: function() {
        this.collectionType = "list";
        this.select_collection_type = new mod_select.View({
            css: "library-collection-type-select",
            container: this.modal.$el.find(".library-collection-type-select"),
            data: [
                { id: "list", text: "List" },
                { id: "paired", text: "Paired" },
                { id: "list:paired", text: "List of Pairs" }
            ],
            value: "list",
            onchange: collectionType => {
                this.updateCollectionType(collectionType);
            }
        });
    },

    prepareHistoryTypeSelect: function() {
        var promise = this.fetchUserHistories();
        promise.done(() => {
            var history_options = [];
            for (let i = this.histories.length - 1; i >= 0; i--) {
                history_options.unshift({
                    id: this.histories.models[i].id,
                    text: this.histories.models[i].get("name")
                });
            }
            this.select_collection_history = new mod_select.View({
                css: "library-collection-history-select",
                container: this.modal.$el.find(".library-collection-history-select"),
                data: history_options,
                value: history_options[0].id
            });
        });
    },

    /** Update collection type */
    updateCollectionType: function(collectionType) {
        this.collectionType = collectionType;
    },

    showColectionBuilder: function(checked_items) {
        let collection_elements = [];
        let elements_source = this.modal.$('input[type="radio"]:checked').val();
        if (elements_source === "selection") {
            for (let i = checked_items.length - 1; i >= 0; i--) {
                let collection_item = {};
                let dataset = Galaxy.libraries.folderListView.folder_container.get("folder").get(checked_items[i]);
                collection_item.id = checked_items[i];
                collection_item.name = dataset.get("name");
                collection_item.deleted = dataset.get("deleted");
                collection_item.state = dataset.get("state");
                collection_elements.push(collection_item);
            }
        } else if (elements_source === "folder") {
            collection_elements = new Backbone.Collection(
                Galaxy.libraries.folderListView.folder_container.get("folder").where({ type: "file" })
            ).toJSON();
        }
        let new_history_name = this.modal.$("input[name=history_name]").val();
        if (new_history_name !== "") {
            this.createNewHistory(new_history_name)
                .done(new_history => {
                    mod_toastr.success("History created");
                    this.collectionImport(collection_elements, new_history.id, new_history.name);
                })
                .fail((xhr, status, error) => {
                    mod_toastr.error("An error occurred.");
                });
        } else {
            let selected_history_id = this.select_collection_history.value();
            let selected_history_name = this.select_collection_history.text();
            this.collectionImport(collection_elements, selected_history_id, selected_history_name);
        }
    },

    collectionImport: function(collection_elements, history_id, history_name) {
        let modal_title = `Creating Collection in ${history_name}`;
        let creator_class;
        let creationFn;
        if (this.collectionType === "list") {
            creator_class = LIST_CREATOR.ListCollectionCreator;
            creationFn = (elements, name, hideSourceItems) => {
                elements = elements.map(element => ({
                    id: element.id,
                    name: element.name,
                    src: "ldda"
                }));
                return this.createHDCA(elements, this.collectionType, name, hideSourceItems, history_id);
            };
            LIST_CREATOR.collectionCreatorModal(
                collection_elements,
                { creationFn: creationFn, title: modal_title, defaultHideSourceItems: true },
                creator_class
            );
        } else if (this.collectionType === "paired") {
            creator_class = PAIR_CREATOR.PairCollectionCreator;
            creationFn = (elements, name, hideSourceItems) => {
                elements = [
                    { name: "forward", src: "ldda", id: elements[0].id },
                    { name: "reverse", src: "ldda", id: elements[1].id }
                ];
                return this.createHDCA(elements, this.collectionType, name, hideSourceItems, history_id);
            };
            LIST_CREATOR.collectionCreatorModal(
                collection_elements,
                { creationFn: creationFn, title: modal_title, defaultHideSourceItems: true },
                creator_class
            );
        } else if (this.collectionType === "list:paired") {
            let elements = collection_elements.map(element => ({
                id: element.id,
                name: element.name,
                src: "ldda"
            }));
            PAIRED_CREATOR.pairedCollectionCreatorModal(elements, {
                historyId: history_id,
                title: modal_title,
                defaultHideSourceItems: true
            });
        }
    },

    createHDCA: function(elementIdentifiers, collectionType, name, hideSourceItems, history_id, options) {
        let hdca = new HDCA_MODEL.HistoryDatasetCollection({
            history_content_type: "dataset_collection",
            collection_type: collectionType,
            history_id: history_id,
            name: name,
            hide_source_items: hideSourceItems || false,
            element_identifiers: elementIdentifiers
        });
        return hdca.save(options);
    },

    templateToolBar: function() {
        return _.template(
            [
                '<div class="library_style_container">', // container start
                '<div class="d-flex align-items-center mb-2">',
                '<span class="mr-1">DATA LIBRARIES</span>',
                '<div class="d-flex align-items-center folder-paginator" />', // paginator will append here
                '<div id="library_toolbar">', // toolbar start
                '<form class="form-inline">',
                '<div class="form-check logged-dataset-manipulation mr-1" style="display:none;">', // include deleted checkbox
                '<input class="form-check-input include-deleted-datasets-chk" id="include_deleted_datasets_chk" type="checkbox">',
                '<label class="form-check-label" for="include_deleted_datasets_chk">include deleted</label>',
                "</div>",
                '<button style="display:none;" title="Create new folder" class="btn btn-secondary toolbtn-create-folder add-library-items add-library-items-folder mr-1" type="button">',
                '<span class="fa fa-plus"></span> <span class="fa fa-folder"></span> Create Folder ',
                "</button>",
<<<<<<< HEAD
                "<% if(mutiple_add_dataset_options) { %>", // add datasets button

                '<div data-toggle="tooltip" data-placement="right" title="Add datasets to current folder" class="dropdown add-library-items add-library-items-datasets mr-1" style="display:none;">',
                '<button type="button" class="btn btn-secondary dropdown-toggle" data-toggle="dropdown">',
                '<span class="fa fa-plus"></span> <span class="fa fa-file"></span> Add Datasets <span class="caret"></span>',
=======
                // add datasets button
                "<% if(multiple_add_dataset_options) { %>",
                '<div class="btn-group add-library-items add-library-items-datasets toolbar-item" style="display:none;">',
                '<button title="Add Datasets to Current Folder" id="" type="button" class="primary-button dropdown-toggle" data-toggle="dropdown">',
                '<span class="fa fa-plus"></span><span class="fa fa-file"></span> Add Datasets <span class="caret"></span>',
>>>>>>> 075abee7
                "</button>",
                '<div class="dropdown-menu">',
                '<a class="dropdown-item" href="#folders/<%= id %>/import/history"> from History</a>',
                "<% if(Galaxy.config.user_library_import_dir !== null) { %>",
                '<a class="dropdown-item" href="#folders/<%= id %>/import/userdir"> from User Directory</a>',
                "<% } %>",
<<<<<<< HEAD
                "<% if(Galaxy.config.allow_library_path_paste || Galaxy.config.library_import_dir !== null) { %>",
                '<h5 class="dropdown-header">Admins only</h5>',
=======
                "<% if(Galaxy.config.library_import_dir !== null || Galaxy.config.allow_library_path_paste) { %>",
                '<li class="divider"></li>',
                '<li class="dropdown-header">Admins only</li>',
>>>>>>> 075abee7
                "<% if(Galaxy.config.library_import_dir !== null) { %>",
                '<a class="dropdown-item" href="#folders/<%= id %>/import/importdir">from Import Directory</a>',
                "<% } %>",
                "<% if(Galaxy.config.allow_library_path_paste) { %>",
                '<a class="dropdown-item" href="#folders/<%= id %>/import/path">from Path</a>',
                "<% } %>",
                "<% } %>",
                "</div>",
                "</div>",

                "<% } else { %>",
                '<a data-placement="top" title="Add Datasets to Current Folder" style="display:none;" class="btn btn-secondary add-library-items add-library-items-datasets" href="#folders/<%= id %>/import/history" role="button">',
                '<span class="fa fa-plus"></span><span class="fa fa-file"></span>',
                "</a>",
                "<% } %>",
                // import to history button
                '<div data-toggle="tooltip" data-placement="right" title="Import to history" class="dropdown mr-1">',
                '<button type="button" class="primary-button dropdown-toggle add-to-history" data-toggle="dropdown">',
                '<span class="fa fa-book"></span> To History <span class="caret"></span>',
                "</button>",
                '<ul class="dropdown-menu" role="menu">',
                '<li><a href="" class="toolbtn-bulk-import add-to-history-datasets">as Datasets</a></li>',
                '<li><a href="" class="toolbtn-collection-import add-to-history-collection">as a Collection</a></li>',
                "</ul>",
                "</div>",
                // download button
                '<div data-toggle="tooltip" data-placement="right" title="Download items as archive" class="dropdown dataset-manipulation mr-1" style="display:none; ">',
                '<button type="button" class="primary-button dropdown-toggle" data-toggle="dropdown">',
                '<span class="fa fa-save"></span> Download <span class="caret"></span>',
                "</button>",
                '<ul class="dropdown-menu" role="menu">',
                '<li><a href="#/folders/<%= id %>/download/tgz">.tar.gz</a></li>',
                '<li><a href="#/folders/<%= id %>/download/tbz">.tar.bz</a></li>',
                '<li><a href="#/folders/<%= id %>/download/zip">.zip</a></li>',
                "</ul>",
                "</div>",
                // delete button
                '<button data-toggle="tooltip" data-placement="right" title="Mark items deleted" class="primary-button toolbtn-bulk-delete logged-dataset-manipulation mr-1" style="display:none;" type="button">',
                '<span class="fa fa-trash"></span> Delete',
                "</button>",
                '<span class="mr-1" data-toggle="tooltip" data-placement="right" title="Show location details">', // location button
                '<button data-id="<%- id %>" class="primary-button toolbtn-show-locinfo" type="button">',
                '<span class="fa fa-info-circle"></span>',
                "&nbsp;Details",
                "</button>",
                "</span>",
                '<span data-toggle="tooltip" data-placement="right" title="See this screen annotated">', // help button
                '<a class="library-help-button" href="https://galaxyproject.org/data-libraries/screen/folder-contents/" target="_blank">',
                '<button class="primary-button" type="button">',
                '<span class="fa fa-question-circle"></span>',
                "&nbsp;Help",
                "</button>",
                "</a>",
                "</span>",
                "</form>",
                "</div>", // toolbar end
                "</div>", // end flex
                '<div id="folder_items_element" />', // folder contents will append here
                '<div class="d-flex justify-content-center align-items-center folder-paginator mt-2 mb-2" />', // paginator will append here
                "</div>" // container end
            ].join("")
        );
    },

    templateLocInfoInModal: function() {
        return _.template(
            [
                "<div>",
                '<table class="grid table table-sm">',
                "<thead>",
                '<th style="width: 25%;">library</th>',
                "<th></th>",
                "</thead>",
                "<tbody>",
                "<tr>",
                "<td>name</td>",
                '<td><%- library.get("name") %></td>',
                "</tr>",
                '<% if(library.get("description") !== "") { %>',
                "<tr>",
                "<td>description</td>",
                '<td><%- library.get("description") %></td>',
                "</tr>",
                "<% } %>",
                '<% if(library.get("synopsis") !== "") { %>',
                "<tr>",
                "<td>synopsis</td>",
                '<td><%- library.get("synopsis") %></td>',
                "</tr>",
                "<% } %>",
                '<% if(library.get("create_time_pretty") !== "") { %>',
                "<tr>",
                "<td>created</td>",
                '<td><span title="<%- library.get("create_time") %>"><%- library.get("create_time_pretty") %></span></td>',
                "</tr>",
                "<% } %>",
                "<tr>",
                "<td>id</td>",
                '<td><%- library.get("id") %></td>',
                "</tr>",
                "</tbody>",
                "</table>",
                '<table class="grid table table-sm">',
                "<thead>",
                '<th style="width: 25%;">folder</th>',
                "<th></th>",
                "</thead>",
                "<tbody>",
                "<tr>",
                "<td>name</td>",
                "<td><%- options.folder_name %></td>",
                "</tr>",
                '<% if(options.folder_description !== "") { %>',
                "<tr>",
                "<td>description</td>",
                "<td><%- options.folder_description %></td>",
                "</tr>",
                "<% } %>",
                "<tr>",
                "<td>id</td>",
                "<td><%- options.id %></td>",
                "</tr>",
                "</tbody>",
                "</table>",
                "</div>"
            ].join("")
        );
    },

    templateNewFolderInModal: function() {
        return _.template(
            [
                '<div id="new_folder_modal">',
                "<form>",
                '<input type="text" name="Name" value="" placeholder="Name" autofocus>',
                '<input type="text" name="Description" value="" placeholder="Description">',
                "</form>",
                "</div>"
            ].join("")
        );
    },

    templateImportIntoHistoryModal: function() {
        return _.template(
            [
                "<div>",
                '<div class="library-modal-item">',
                "Select history: ",
                '<select name="import_to_history" style="width:50%; margin-bottom: 1em; " autofocus>',
                "<% _.each(histories, function(history) { %>",
                '<option value="<%= _.escape(history.get("id")) %>"><%= _.escape(history.get("name")) %></option>',
                "<% }); %>",
                "</select>",
                "</div>",
                '<div class="library-modal-item">',
                "or create new: ",
                '<input type="text" name="history_name" value="" placeholder="name of the new history" style="width:50%;" />',
                "</div>",
                "</div>"
            ].join("")
        );
    },

    templateImportIntoHistoryProgressBar: function() {
        return _.template(
            [
                '<div class="import_text">',
                "Importing selected items to history <b><%= _.escape(history_name) %></b>",
                "</div>",
                '<div class="progress">',
                '<div class="progress-bar progress-bar-import" role="progressbar" aria-valuenow="0" aria-valuemin="0" aria-valuemax="100" style="width: 00%;">',
                '<span class="completion_span">0% Complete</span>',
                "</div>",
                "</div>"
            ].join("")
        );
    },

    templateAddingDatasetsProgressBar: function() {
        return _.template(
            [
                '<div class="import_text">',
                "Adding selected datasets to library folder <b><%= _.escape(folder_name) %></b>",
                "</div>",
                '<div class="progress">',
                '<div class="progress-bar progress-bar-import" role="progressbar" aria-valuenow="0" aria-valuemin="0" aria-valuemax="100" style="width: 00%;">',
                '<span class="completion_span">0% Complete</span>',
                "</div>",
                "</div>"
            ].join("")
        );
    },

    templateDeletingItemsProgressBar: function() {
        return _.template(
            [
                '<div class="import_text">',
                "</div>",
                '<div class="progress">',
                '<div class="progress-bar progress-bar-import" role="progressbar" aria-valuenow="0" aria-valuemin="0" aria-valuemax="100" style="width: 00%;">',
                '<span class="completion_span">0% Complete</span>',
                "</div>",
                "</div>"
            ].join("")
        );
    },

    templateBrowserModal: function() {
        return _.template(
            [
                '<div id="file_browser_modal">',
                '<div style="margin-bottom:1em;">',
                '<label title="Switch to selecting files" class="radio-inline import-type-switch">',
                '<input type="radio" name="jstree-radio" value="jstree-disable-folders" checked="checked"> Choose Files',
                "</label>",
                '<label title="Switch to selecting folders" class="radio-inline import-type-switch">',
                '<input type="radio" name="jstree-radio" value="jstree-disable-files"> Choose Folders',
                "</label>",
                "</div>",
                '<div class="alert alert-info jstree-files-message">All files you select will be imported into the current folder ignoring their folder structure.</div>',
                '<div class="alert alert-info jstree-folders-message" style="display:none;">All files within the selected folders and their subfolders will be imported into the current folder.</div>',
                '<div style="margin-bottom:1em;">',
                '<label class="checkbox-inline jstree-preserve-structure" style="display:none;">',
                '<input class="preserve-checkbox" type="checkbox" value="preserve_directory_structure">',
                "Preserve directory structure",
                "</label>",
                '<label class="checkbox-inline">',
                '<input class="link-checkbox" type="checkbox" value="link_files">',
                "Link files instead of copying",
                "</label>",
                '<label class="checkbox-inline">',
                '<input class="posix-checkbox" type="checkbox" value="to_posix_lines" checked="checked">',
                "Convert line endings to POSIX",
                "</label>",
                '<label class="checkbox-inline">',
                '<input class="spacetab-checkbox" type="checkbox" value="space_to_tab">',
                "Convert spaces to tabs",
                "</label>",
                "</div>",
                '<button title="Select all files" type="button" class="button primary-button libimport-select-all">',
                "Select all",
                "</button>",
                '<button title="Select no files" type="button" class="button primary-button libimport-select-none">',
                "Unselect all",
                "</button>",
                "<hr />",
                // append jstree object here
                '<div id="jstree_browser">',
                "</div>",
                "<hr />",
                "<p>You can set extension type and genome for all imported datasets at once:</p>",
                "<div>",
                'Type: <span id="library_extension_select" class="library-extension-select" />',
                'Genome: <span id="library_genome_select" class="library-genome-select" />',
                "</div>",
                "<br>",
                "<div>",
                '<label class="checkbox-inline tag-files">',
                "Tag datasets based on file names",
                '<input class="tag-files" type="checkbox" value="tag_using_filenames">',
                "</label>",
                "</div>",
                "</div>"
            ].join("")
        );
    },

    templateImportPathModal: function() {
        return _.template(
            [
                '<div id="file_browser_modal">',
                '<div class="alert alert-info jstree-folders-message">All files within the given folders and their subfolders will be imported into the current folder.</div>',
                '<div style="margin-bottom: 0.5em;">',
                '<label class="checkbox-inline">',
                '<input class="preserve-checkbox" type="checkbox" value="preserve_directory_structure">',
                "Preserve directory structure",
                "</label>",
                '<label class="checkbox-inline">',
                '<input class="link-checkbox" type="checkbox" value="link_files">',
                "Link files instead of copying",
                "</label>",
                "<br>",
                '<label class="checkbox-inline">',
                '<input class="posix-checkbox" type="checkbox" value="to_posix_lines" checked="checked">',
                "Convert line endings to POSIX",
                "</label>",
                '<label class="checkbox-inline">',
                '<input class="spacetab-checkbox" type="checkbox" value="space_to_tab">',
                "Convert spaces to tabs",
                "</label>",
                "</div>",
                '<textarea id="import_paths" class="form-control" rows="5" placeholder="Absolute paths (or paths relative to Galaxy root) separated by newline" autofocus></textarea>',
                "<hr />",
                "<p>You can set extension type and genome for all imported datasets at once:</p>",
                "<div>",
                'Type: <span id="library_extension_select" class="library-extension-select" />',
                'Genome: <span id="library_genome_select" class="library-genome-select" />',
                "</div>",
                "<div>",
                '<label class="checkbox-inline tag-files">',
                "Tag datasets based on file names",
                '<input class="tag-files" type="checkbox" value="tag_using_filenames">',
                "</label>",
                "</div>",
                "</div>"
            ].join("")
        );
    },

    templateAddFilesFromHistory: function() {
        return _.template(
            [
                '<div id="add_files_modal">',
                "<div>",
                "1.&nbsp;Select history:&nbsp;",
                '<select id="dataset_add_bulk" name="dataset_add_bulk" style="width:66%; "> ',
                "<% _.each(histories, function(history) { %>", //history select box
                '<option value="<%= _.escape(history.get("id")) %>"><%= _.escape(history.get("name")) %></option>',
                "<% }); %>",
                "</select>",
                "</div>",
                "<br/>",
                '<div class="library_selected_history_content">',
                "</div>",
                "</div>"
            ].join("")
        );
    },

    templateHistoryContents: function() {
        return _.template(
            [
                "<p>2.&nbsp;Choose the datasets to import:</p>",
                "<div>",
                '<button title="Select all datasets" type="button" class="button primary-button history-import-select-all">',
                "Select all",
                "</button>",
                '<button title="Select all datasets" type="button" class="button primary-button history-import-unselect-all">',
                "Unselect all",
                "</button>",
                "</div>",
                "<br>",
                "<ul>",
                "<% _.each(history_contents, function(history_item) { %>",
                '<% if (history_item.get("deleted") != true ) { %>',
                '<% var item_name = history_item.get("name") %>',
                '<% if (history_item.get("type") === "collection") { %>',
                '<% var collection_type = history_item.get("collection_type") %>',
                '<% if (collection_type === "list") { %>',
                '<li data-id="<%= _.escape(history_item.get("id")) %>" data-name="<%= _.escape(history_item.get("type")) %>">',
                "<label>",
                '<label title="<%= _.escape(item_name) %>">',
                '<input style="margin: 0;" type="checkbox"> <%= _.escape(history_item.get("hid")) %>: ',
                '<%= item_name.length > 75 ? _.escape("...".concat(item_name.substr(-75))) : _.escape(item_name) %> (Dataset Collection)',
                "</label>",
                "</li>",
                "<% } else { %>",
                '<li><input style="margin: 0;" type="checkbox" onclick="return false;" disabled="disabled">',
                '<span title="You can convert this collection into a collection of type list using the Collection Tools">',
                '<%= _.escape(history_item.get("hid")) %>: ',
                '<%= item_name.length > 75 ? _.escape("...".concat(item_name.substr(-75))) : _.escape(item_name) %> (Dataset Collection of type <%= _.escape(collection_type) %> not supported.)',
                "</span>",
                "</li>",
                "<% } %>",
                '<% } else if (history_item.get("visible") === true && history_item.get("state") === "ok") { %>',
                '<li data-id="<%= _.escape(history_item.get("id")) %>" data-name="<%= _.escape(history_item.get("type")) %>">',
                '<label title="<%= _.escape(item_name) %>">',
                '<input style="margin: 0;" type="checkbox"> <%= _.escape(history_item.get("hid")) %>: ',
                '<%= item_name.length > 75 ? _.escape("...".concat(item_name.substr(-75))) : _.escape(item_name) %>',
                "</label>",
                "</li>",
                "<% } %>",
                "<% } %>",
                "<% }); %>",
                "</ul>"
            ].join("")
        );
    },

    templatePaginator: function() {
        return _.template(
            [
                '<ul class="pagination mr-1">',
                "<% if ( ( show_page - 1 ) > 0 ) { %>",
                "<% if ( ( show_page - 1 ) > page_count ) { %>", // we are on higher page than total page count
                '<li class="page-item"><a class="page-link" href="#folders/<%= id %>/page/1"><span class="fa fa-angle-double-left"></span></a></li>',
                '<li class="page-item disabled"><a class="page-link" href="#folders/<%= id %>/page/<% print( show_page ) %>"><% print( show_page - 1 ) %></a></li>',
                "<% } else { %>",
                '<li class="page-item"><a class="page-link" href="#folders/<%= id %>/page/1"><span class="fa fa-angle-double-left"></span></a></li>',
                '<li class="page-item"><a class="page-link" href="#folders/<%= id %>/page/<% print( show_page - 1 ) %>"><% print( show_page - 1 ) %></a></li>',
                "<% } %>",
                "<% } else { %>", // we are on the first page
                '<li class="page-item disabled"><a class="page-link" href="#folders/<%= id %>/page/1"><span class="fa fa-angle-double-left"></span></a></li>',
                '<li class="page-item disabled"><a class="page-link" href="#folders/<%= id %>/page/<% print( show_page ) %>"><% print( show_page - 1 ) %></a></li>',
                "<% } %>",
                '<li class="page-item active">',
                '<a class="page-link" href="#folders/<%= id %>/page/<% print( show_page ) %>"><% print( show_page ) %></a>',
                "</li>",
                "<% if ( ( show_page ) < page_count ) { %>",
                '<li class="page-item"><a class="page-link" href="#folders/<%= id %>/page/<% print( show_page + 1 ) %>"><% print( show_page + 1 ) %></a></li>',
                '<li class="page-item"><a class="page-link" href="#folders/<%= id %>/page/<% print( page_count ) %>"><span class="fa fa-angle-double-right"></span></a></li>',
                "<% } else { %>",
                '<li class="page-item disabled"><a class="page-link" href="#folders/<%= id %>/page/<% print( show_page  ) %>"><% print( show_page + 1 ) %></a></li>',
                '<li class="page-item disabled"><a class="page-link" href="#folders/<%= id %>/page/<% print( page_count ) %>"><span class="fa fa-angle-double-right"></span></a></li>',
                "<% } %>",
                "</ul>",
                '<span class="mr-1">',
                ' <%- items_shown %> items shown <a href="" data-toggle="tooltip" data-placement="top" title="currently <%- folder_page_size %> per page" class="page-size-prompt">(change)</a>',
                "</span>",
                '<span class="mr-1">',
                " <%- total_items_count %> total",
                "</span>"
            ].join("")
        );
    },

    templateCollectionSelectModal: function() {
        return _.template(
            [
                "<div>",
                // elements selection
                '<div class="library-modal-item">',
                "<h4>Which datasets?</h4>",
                '<form class="form-inline">',
                '<label class="radio-inline">',
                '<input type="radio" name="radio_elements" id="selection_radio" value="selection" <% if (!selected_datasets) { %> disabled <% } else { %> checked <% } %> > current selection',
                "<% if (selected_datasets) { %>",
                " (<%- selected_datasets %>)",
                "<% } %>",
                "</label>",
                '<label class="radio-inline">',
                '<input type="radio" name="radio_elements" id="folder_radio" value="folder" <% if (!selected_datasets) { %> checked <% } %> > all datasets in current folder',
                "</label>",
                "</form>",
                "</div>",
                // type selection
                '<div class="library-modal-item">',
                "<h4>Collection type</h4>",
                '<span class="library-collection-type-select"/>',
                "<h5>Which type to choose?</h5>",
                "<ul>",
                "<li>",
                "List: Generic collection which groups any number of datasets into a set; similar to file system folder.",
                "</li>",
                "<li>",
                "Paired: Simple collection containing exactly two sequence datasets; one reverse and the other forward.",
                "</li>",
                "<li>",
                "List of Pairs: Advanced collection containing any number of Pairs; imagine as Pair-type collections inside of a List-type collection.",
                "</li>",
                "</ul>",
                "</div>",
                // history selection/creation
                '<div class="library-modal-item">',
                "<h4>Select history</h4>",
                '<span class="library-collection-history-select"/>',
                " or create new: ",
                '<input type="text" name="history_name" value="" placeholder="name of the new history" />',
                "</div>",
                "</div>"
            ].join("")
        );
    }
});

export default {
    FolderToolbarView: FolderToolbarView
};<|MERGE_RESOLUTION|>--- conflicted
+++ resolved
@@ -1384,33 +1384,18 @@
                 '<button style="display:none;" title="Create new folder" class="btn btn-secondary toolbtn-create-folder add-library-items add-library-items-folder mr-1" type="button">',
                 '<span class="fa fa-plus"></span> <span class="fa fa-folder"></span> Create Folder ',
                 "</button>",
-<<<<<<< HEAD
-                "<% if(mutiple_add_dataset_options) { %>", // add datasets button
-
+                "<% if(multiple_add_dataset_options) { %>", // add datasets button
                 '<div data-toggle="tooltip" data-placement="right" title="Add datasets to current folder" class="dropdown add-library-items add-library-items-datasets mr-1" style="display:none;">',
                 '<button type="button" class="btn btn-secondary dropdown-toggle" data-toggle="dropdown">',
                 '<span class="fa fa-plus"></span> <span class="fa fa-file"></span> Add Datasets <span class="caret"></span>',
-=======
-                // add datasets button
-                "<% if(multiple_add_dataset_options) { %>",
-                '<div class="btn-group add-library-items add-library-items-datasets toolbar-item" style="display:none;">',
-                '<button title="Add Datasets to Current Folder" id="" type="button" class="primary-button dropdown-toggle" data-toggle="dropdown">',
-                '<span class="fa fa-plus"></span><span class="fa fa-file"></span> Add Datasets <span class="caret"></span>',
->>>>>>> 075abee7
                 "</button>",
                 '<div class="dropdown-menu">',
                 '<a class="dropdown-item" href="#folders/<%= id %>/import/history"> from History</a>',
                 "<% if(Galaxy.config.user_library_import_dir !== null) { %>",
                 '<a class="dropdown-item" href="#folders/<%= id %>/import/userdir"> from User Directory</a>',
                 "<% } %>",
-<<<<<<< HEAD
-                "<% if(Galaxy.config.allow_library_path_paste || Galaxy.config.library_import_dir !== null) { %>",
+                "<% if(Galaxy.config.library_import_dir !== null || Galaxy.config.allow_library_path_paste) { %>",
                 '<h5 class="dropdown-header">Admins only</h5>',
-=======
-                "<% if(Galaxy.config.library_import_dir !== null || Galaxy.config.allow_library_path_paste) { %>",
-                '<li class="divider"></li>',
-                '<li class="dropdown-header">Admins only</li>',
->>>>>>> 075abee7
                 "<% if(Galaxy.config.library_import_dir !== null) { %>",
                 '<a class="dropdown-item" href="#folders/<%= id %>/import/importdir">from Import Directory</a>',
                 "<% } %>",
