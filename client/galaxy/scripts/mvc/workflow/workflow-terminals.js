--- conflicted
+++ resolved
@@ -4,94 +4,6 @@
         this.isCollection = true;
         this.rank = collectionType.split(":").length;
     }
-<<<<<<< HEAD
-
-    var NULL_COLLECTION_TYPE_DESCRIPTION = {
-        isCollection: false,
-        canMatch: function( other ) { return false; },
-        canMapOver: function( other ) {
-            return false;
-        },
-        toString: function() {
-            return "NullCollectionType[]";
-        },
-        append: function( otherCollectionType ) {
-            return otherCollectionType;
-        },
-        equal: function( other ) {
-            return other === this;
-        }
-    };
-
-    var ANY_COLLECTION_TYPE_DESCRIPTION = {
-        isCollection: true,
-        canMatch: function( other ) { return NULL_COLLECTION_TYPE_DESCRIPTION !== other; },
-        canMapOver: function( other ) {
-            return false;
-        },
-        toString: function() {
-            return "AnyCollectionType[]";
-        },
-        append: function( otherCollectionType ) {
-            throw "Cannot append to ANY_COLLECTION_TYPE_DESCRIPTION";
-        },
-        equal: function( other ) {
-            return other === this;
-        }
-    };
-
-    $.extend( CollectionTypeDescription.prototype, {
-        append: function( otherCollectionTypeDescription ) {
-            if( otherCollectionTypeDescription === NULL_COLLECTION_TYPE_DESCRIPTION ) {
-                return this;
-            }
-            if( otherCollectionTypeDescription === ANY_COLLECTION_TYPE_DESCRIPTION ) {
-                return otherCollectionType;
-            }
-            return new CollectionTypeDescription( this.collectionType + ":" + otherCollectionTypeDescription.collectionType );
-        },
-        canMatch: function( otherCollectionTypeDescription ) {
-            if( otherCollectionTypeDescription === NULL_COLLECTION_TYPE_DESCRIPTION ) {
-                return false;
-            }
-            if( otherCollectionTypeDescription === ANY_COLLECTION_TYPE_DESCRIPTION ) {
-                return true;
-            }
-            return otherCollectionTypeDescription.collectionType == this.collectionType;
-        },
-        canMapOver: function( otherCollectionTypeDescription ) {
-            if( otherCollectionTypeDescription === NULL_COLLECTION_TYPE_DESCRIPTION ) {
-                return false;
-            }
-            if( otherCollectionTypeDescription === ANY_COLLECTION_TYPE_DESCRIPTION ) {
-                return false;
-            }
-            if( this.rank <= otherCollectionTypeDescription.rank ) {
-                // Cannot map over self...
-                return false;
-            }
-            var requiredSuffix = otherCollectionTypeDescription.collectionType
-            return this._endsWith( this.collectionType, requiredSuffix );
-        },
-        effectiveMapOver: function( otherCollectionTypeDescription ) {
-            var otherCollectionType = otherCollectionTypeDescription.collectionType;
-            var effectiveCollectionType = this.collectionType.substring( 0, this.collectionType.length - otherCollectionType.length - 1 );
-            return new CollectionTypeDescription( effectiveCollectionType );
-        },
-        equal: function( otherCollectionTypeDescription ) {
-            return otherCollectionTypeDescription.collectionType == this.collectionType;
-        },
-        toString: function() {
-            return "CollectionType[" + this.collectionType + "]";
-        },
-        _endsWith: function( str, suffix ) {
-            return str.indexOf(suffix, str.length - suffix.length) !== -1;
-        }
-    } );
-
-    var TerminalMapping = Backbone.Model.extend( {
-        initialize: function( attr ) {
-=======
 
     var NULL_COLLECTION_TYPE_DESCRIPTION = {
         isCollection: false,
@@ -214,7 +126,6 @@
 
     var TerminalMapping = Backbone.Model.extend({
         initialize: function(attr) {
->>>>>>> 2f2acb98
             this.mapOver = attr.mapOver || NULL_COLLECTION_TYPE_DESCRIPTION;
             this.terminal = attr.terminal;
             this.terminal.terminalMapping = this;
@@ -258,17 +169,10 @@
                 c.destroy();
             });
         },
-<<<<<<< HEAD
-        destroyInvalidConnections: function( ) {
-            _.each( this.connectors, function( connector ) {
-                connector && connector.destroyIfInvalid();
-            } );
-=======
         destroyInvalidConnections: function() {
             _.each(this.connectors, function(connector) {
                 connector && connector.destroyIfInvalid();
             });
->>>>>>> 2f2acb98
         },
         setMapOver: function(val) {
             if (this.multiple) {
@@ -664,27 +568,6 @@
         initialize: function(attr) {
             Terminal.prototype.initialize.call(this, attr);
             this.datatypes = attr.datatypes;
-<<<<<<< HEAD
-            if( attr.collection_type ) {
-                this.collectionType = new CollectionTypeDescription( attr.collection_type );
-            } else {
-                var collectionTypeSource = attr.collection_type_source;
-                if( ! collectionTypeSource ) {
-                    console.log("Warning: No collection type or collection type source defined.");
-                }
-                this.collectionType = ANY_COLLECTION_TYPE_DESCRIPTION;
-            }
-            this.isCollection =  true;
-        },
-        update: function( output ) {
-            var newCollectionType;
-            if( output.collection_type ) {
-                newCollectionType = new CollectionTypeDescription( output.collection_type );
-            } else {
-                var collectionTypeSource = output.collection_type_source;
-                if( ! collectionTypeSource ) {
-                    console.log("Warning: No collection type or collection type source defined.");
-=======
             if (attr.collection_type) {
                 this.collectionType = new CollectionTypeDescription(
                     attr.collection_type
@@ -712,21 +595,15 @@
                     console.log(
                         "Warning: No collection type or collection type source defined."
                     );
->>>>>>> 2f2acb98
                 }
                 newCollectionType = ANY_COLLECTION_TYPE_DESCRIPTION;
             }
 
-<<<<<<< HEAD
-            if( newCollectionType.collectionType != this.collectionType.collectionType ) {
-                _.each( this.connectors, function( connector ) {
-=======
             if (
                 newCollectionType.collectionType !=
                 this.collectionType.collectionType
             ) {
                 _.each(this.connectors, function(connector) {
->>>>>>> 2f2acb98
                     // TODO: consider checking if connection valid before removing...
                     connector.destroy();
                 });
