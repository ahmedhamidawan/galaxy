define(["utils/utils", "mvc/ui/ui-misc", "mvc/ui/ui-select-default"], function(
    Utils,
    Ui,
    Select
) {
    /** Batch mode variations */
    var Batch = { DISABLED: "disabled", ENABLED: "enabled", LINKED: "linked" };

    /** List of available content selectors options */
    var Configurations = {
        data: [
            {
                src: "hda",
                icon: "fa-file-o",
                tooltip: "Single dataset",
                multiple: false,
                batch: Batch.DISABLED
            },
            {
                src: "hda",
                icon: "fa-files-o",
                tooltip: "Multiple datasets",
                multiple: true,
                batch: Batch.LINKED
            },
            {
                src: "hdca",
                icon: "fa-folder-o",
                tooltip: "Dataset collection",
                multiple: false,
                batch: Batch.LINKED
            }
        ],
        data_multiple: [
            {
                src: "hda",
                icon: "fa-files-o",
                tooltip: "Multiple datasets",
                multiple: true,
                batch: Batch.DISABLED
            },
            {
                src: "hdca",
                icon: "fa-folder-o",
                tooltip: "Dataset collections",
                multiple: true,
                batch: Batch.DISABLED
            }
        ],
        data_collection: [
            {
                src: "hdca",
                icon: "fa-folder-o",
                tooltip: "Dataset collection",
                multiple: false,
                batch: Batch.DISABLED
            }
        ],
        workflow_data: [
            {
                src: "hda",
                icon: "fa-file-o",
                tooltip: "Single dataset",
                multiple: false,
                batch: Batch.DISABLED
            }
        ],
        workflow_data_multiple: [
            {
                src: "hda",
                icon: "fa-files-o",
                tooltip: "Multiple datasets",
                multiple: true,
                batch: Batch.DISABLED
            }
        ],
        workflow_data_collection: [
            {
                src: "hdca",
                icon: "fa-folder-o",
                tooltip: "Dataset collection",
                multiple: false,
                batch: Batch.DISABLED
            }
        ],
        module_data: [
            {
                src: "hda",
                icon: "fa-file-o",
                tooltip: "Single dataset",
                multiple: false,
                batch: Batch.DISABLED
            },
            {
                src: "hda",
                icon: "fa-files-o",
                tooltip: "Multiple datasets",
                multiple: true,
                batch: Batch.ENABLED
            }
        ],
        module_data_collection: [
            {
                src: "hdca",
                icon: "fa-folder-o",
                tooltip: "Dataset collection",
                multiple: false,
                batch: Batch.DISABLED
            },
            {
                src: "hdca",
                icon: "fa-folder",
                tooltip: "Multiple collections",
                multiple: true,
                batch: Batch.ENABLED
            }
        ]
    };

    /** View for hda and hdca content selector ui elements */
    var View = Backbone.View.extend({
        initialize: function(options) {
            var self = this;
            this.model =
                (options && options.model) ||
                new Backbone.Model({
                    src_labels: { hda: "dataset", hdca: "dataset collection" },
                    pagelimit: 100,
                    statustimer: 1000
                }).set(options);
            this.setElement($("<div/>").addClass("ui-select-content"));
            this.button_product = new Ui.RadioButton.View({
                value: "false",
                data: [
                    {
                        icon: "fa fa-chain",
                        value: "false",
                        tooltip:
                            "Linked inputs will be run in matched order with other datasets e.g. use this for matching forward and reverse reads."
                    },
                    {
                        icon: "fa fa-chain-broken",
                        value: "true",
                        tooltip:
                            "Unlinked dataset inputs will be run against *all* other inputs."
                    }
                ]
            });
            var $batch_div = $("<div/>")
                .addClass("ui-form-info")
                .append($("<i/>").addClass("fa fa-sitemap"))
                .append(
                    $("<span/>").html(
                        "This is a batch mode input field. Separate jobs will be triggered for each dataset selection."
                    )
                );
            this.$batch = {
                linked: $batch_div.clone(),
                enabled: $batch_div
                    .clone()
                    .append(
                        $("<div/>")
                            .append(
                                $("<div/>")
                                    .addClass("ui-form-title")
                                    .html("Batch options:")
                            )
                            .append(this.button_product.$el)
                    )
                    .append($("<div/>").css("clear", "both"))
            };

            // add drag-drop event handlers
            this.$el
                .on("dragenter", function(e) {
                    this.lastenter = e.target;
                    self.$el.addClass("ui-dragover");
                })
                .on("dragover", function(e) {
                    e.preventDefault();
                })
                .on("dragleave", function(e) {
                    this.lastenter === e.target &&
                        self.$el.removeClass("ui-dragover");
                })
                .on("drop", function(e) {
                    self._handleDrop(e);
                });

            // track current history elements
            this.history = {};

            // add listeners
            this.listenTo(this.model, "change:data", this._changeData, this);
            this.listenTo(this.model, "change:wait", this._changeWait, this);
            this.listenTo(
                this.model,
                "change:current",
                this._changeCurrent,
                this
            );
            this.listenTo(this.model, "change:value", this._changeValue, this);
            this.listenTo(
                this.model,
                "change:type change:optional change:multiple change:extensions",
                this._changeType,
                this
            );
            this.render();

            // add change event
            this.on("change", function() {
                options.onchange && options.onchange(self.value());
            });
        },

        render: function() {
            this._changeType();
            this._changeValue();
            this._changeWait();
        },

        /** Indicate that select fields are being updated */
        wait: function() {
            this.model.set("wait", true);
        },

        /** Indicate that the options update has been completed */
        unwait: function() {
            this.model.set("wait", false);
        },

        /** Update data representing selectable options */
        update: function(options) {
            this.model.set("data", options);
        },

        /** Return the currently selected dataset values */
        value: function(new_value) {
            new_value !== undefined && this.model.set("value", new_value);
            var current = this.model.get("current");
            if (this.config[current]) {
                var id_list = this.fields[current].value();
                if (id_list !== null) {
                    id_list = $.isArray(id_list) ? id_list : [id_list];
                    if (id_list.length > 0) {
                        var result = this._batch({ values: [] });
                        for (var i in id_list) {
                            var details = this.history[
                                id_list[i] + "_" + this.config[current].src
                            ];
                            if (details) {
                                result.values.push(details);
                            } else {
                                Galaxy.emit.debug(
                                    "ui-select-content::value()",
                                    "Requested details not found for '" +
                                        id_list[i] +
                                        "'."
                                );
                                return null;
                            }
                        }
                        result.values.sort(function(a, b) {
                            return a.hid - b.hid;
                        });
                        return result;
                    }
                }
            } else {
                Galaxy.emit.debug(
                    "ui-select-content::value()",
                    "Invalid value/source '" + new_value + "'."
                );
            }
            return null;
        },

        /** Change of current select field */
        _changeCurrent: function() {
            var self = this;
            _.each(this.fields, function(field, i) {
                if (self.model.get("current") == i) {
                    field.$el.show();
                    _.each(self.$batch, function($batchfield, batchmode) {
                        $batchfield[
                            self.config[i].batch == batchmode ? "show" : "hide"
                        ]();
                    });
                    self.button_type.value(i);
                } else {
                    field.$el.hide();
                }
            });
        },

        /** Change of type */
        _changeType: function() {
            var self = this;

            // identify selector type identifier i.e. [ flavor ]_[ type ]_[ multiple ]
            var config_id =
                (this.model.get("flavor")
                    ? this.model.get("flavor") + "_"
                    : "") +
                String(this.model.get("type")) +
                (this.model.get("multiple") ? "_multiple" : "");
            if (Configurations[config_id]) {
                this.config = Configurations[config_id];
            } else {
                this.config = Configurations["data"];
                Galaxy.emit.debug(
                    "ui-select-content::_changeType()",
                    "Invalid configuration/type id '" + config_id + "'."
                );
            }

            // prepare extension component of error message
            var data = self.model.get("data");
            var extensions = Utils.textify(this.model.get("extensions"));
            var src_labels = this.model.get("src_labels");

            // build views
            this.fields = [];
            this.button_data = [];
            _.each(this.config, function(c, i) {
                self.button_data.push({
                    value: i,
                    icon: c.icon,
                    tooltip: c.tooltip
                });
                self.fields.push(
                    new Select.View({
                        optional: self.model.get("optional"),
                        multiple: c.multiple,
                        searchable:
                            !c.multiple ||
                            (data &&
                                data[c.src] &&
                                data[c.src].length >
                                    self.model.get("pagelimit")),
                        individual: true,
                        error_text:
                            "No " +
                            (extensions ? extensions + " " : "") +
                            (src_labels[c.src] || "content") +
                            " available.",
                        onchange: function() {
                            self.trigger("change");
                        }
                    })
                );
            });
            this.button_type = new Ui.RadioButton.View({
                value: this.model.get("current"),
                data: this.button_data,
                onchange: function(value) {
                    self.model.set("current", value);
                    self.trigger("change");
                }
            });
<<<<<<< HEAD
            self.fields.push(
                new Select.View({
                    optional    : self.model.get( 'optional' ),
                    multiple    : c.multiple,
                    searchable  : !c.multiple || ( data && data[ c.src ] && data[ c.src ].length > self.model.get( 'pagelimit' ) ),
                    individual  : true,
                    error_text  : 'No ' + ( extensions ? extensions + ' ' : '' ) + ( src_labels[ c.src ] || 'content' ) + ' available.',
                    onchange    : function() {
                        self.trigger( 'change' );
                    }
                })
            );
        });
        this.button_type = new Ui.RadioButton.View({
            value   : this.model.get( 'current' ),
            data    : this.button_data,
            onchange: function( value ) {
                self.model.set( 'current', value );
                self.trigger( 'change' );
            }
        });
=======
>>>>>>> 2f2acb98

            // append views
            this.$el.empty();
            var button_width = 0;
            if (this.fields.length > 1) {
                this.$el.append(this.button_type.$el);
                button_width = Math.max(0, this.fields.length * 36) + "px";
            }
            _.each(this.fields, function(field) {
                self.$el.append(field.$el.css({ "margin-left": button_width }));
            });
            _.each(this.$batch, function($batchfield, batchmode) {
                self.$el.append(
                    $batchfield.css({ "margin-left": button_width })
                );
            });
            this.model.set("current", 0);
            this._changeCurrent();
            this._changeData();
        },

        /** Change of wait flag */
        _changeWait: function() {
            var self = this;
            _.each(this.fields, function(field) {
                field[self.model.get("wait") ? "wait" : "unwait"]();
            });
        },

        /** Change of available options */
        _changeData: function() {
            var options = this.model.get("data");
            var self = this;
            var select_options = {};
            _.each(options, function(items, src) {
                select_options[src] = [];
                _.each(items, function(item) {
                    select_options[src].push({
                        hid: item.hid,
                        keep: item.keep,
                        label: item.hid + ": " + item.name,
                        value: item.id,
                        tags: item.tags
                    });
                    self.history[item.id + "_" + src] = item;
                });
            });
            _.each(this.config, function(c, i) {
                select_options[c.src] &&
                    self.fields[i].add(select_options[c.src], function(a, b) {
                        return b.hid - a.hid;
                    });
            });
        },

        /** Change of incoming value */
        _changeValue: function() {
            var new_value = this.model.get("value");
            if (new_value && new_value.values && new_value.values.length > 0) {
                // create list with content ids
                var list = [];
                _.each(new_value.values, function(value) {
                    list.push(value.id);
                });
                // sniff first suitable field type from config list
                var src = new_value.values[0].src;
                var multiple = new_value.values.length > 1;
                for (var i = 0; i < this.config.length; i++) {
                    var field = this.fields[i];
                    var c = this.config[i];
                    if (
                        c.src == src &&
                        [multiple, true].indexOf(c.multiple) !== -1
                    ) {
                        this.model.set("current", i);
                        field.value(list);
                        break;
                    }
                }
            } else {
                _.each(this.fields, function(field) {
                    field.value(null);
                });
            }
        },

        /** Handles drop events e.g. from history panel */
        _handleDrop: function(ev) {
            try {
                var data = this.model.get("data");
                var current = this.model.get("current");
                var config = this.config[current];
                var field = this.fields[current];
                var drop_data = JSON.parse(
                    ev.originalEvent.dataTransfer.getData("text")
                )[0];
                var new_id = drop_data.id;
                var new_src =
                    drop_data.history_content_type == "dataset"
                        ? "hda"
                        : "hdca";
                var new_value = { id: new_id, src: new_src };
                if (data && _.findWhere(data[new_src], new_value)) {
                    if (config.src == new_src) {
                        var current_value = field.value();
                        if (current_value && config.multiple) {
                            if (current_value.indexOf(new_id) == -1) {
                                current_value.push(new_id);
                            }
                        } else {
                            current_value = new_id;
                        }
                        field.value(current_value);
                    } else {
                        this.model.set("value", { values: [new_value] });
                        this.model.trigger("change:value");
                    }
                    this.trigger("change");
                    this._handleDropStatus("success");
                } else {
                    this._handleDropStatus("danger");
                }
            } catch (e) {
                this._handleDropStatus("danger");
            }
            ev.preventDefault();
        },

        /** Highlight drag result */
        _handleDropStatus: function(status) {
            var self = this;
            this.$el
                .removeClass("ui-dragover")
                .addClass("ui-dragover-" + status);
            setTimeout(function() {
                self.$el.removeClass("ui-dragover-" + status);
            }, this.model.get("statustimer"));
        },

        /** Assists in identifying the batch mode */
        _batch: function(result) {
            result["batch"] = false;
            var current = this.model.get("current");
            var config = this.config[current];
            if (config.src == "hdca" && !config.multiple) {
                var hdca = this.history[this.fields[current].value() + "_hdca"];
                if (hdca && hdca.map_over_type) {
                    result["batch"] = true;
                }
            }
            if (config.batch == Batch.LINKED || config.batch == Batch.ENABLED) {
                result["batch"] = true;
                if (
                    config.batch == Batch.ENABLED &&
                    this.button_product.value() === "true"
                ) {
                    result["product"] = true;
                }
            }
            return result;
        }
    });

    return {
        View: View
    };
});<|MERGE_RESOLUTION|>--- conflicted
+++ resolved
@@ -359,30 +359,6 @@
                     self.trigger("change");
                 }
             });
-<<<<<<< HEAD
-            self.fields.push(
-                new Select.View({
-                    optional    : self.model.get( 'optional' ),
-                    multiple    : c.multiple,
-                    searchable  : !c.multiple || ( data && data[ c.src ] && data[ c.src ].length > self.model.get( 'pagelimit' ) ),
-                    individual  : true,
-                    error_text  : 'No ' + ( extensions ? extensions + ' ' : '' ) + ( src_labels[ c.src ] || 'content' ) + ' available.',
-                    onchange    : function() {
-                        self.trigger( 'change' );
-                    }
-                })
-            );
-        });
-        this.button_type = new Ui.RadioButton.View({
-            value   : this.model.get( 'current' ),
-            data    : this.button_data,
-            onchange: function( value ) {
-                self.model.set( 'current', value );
-                self.trigger( 'change' );
-            }
-        });
-=======
->>>>>>> 2f2acb98
 
             // append views
             this.$el.empty();
