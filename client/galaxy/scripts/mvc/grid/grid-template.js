// dependencies
define(["utils/utils"], function(Utils) {
    // grid view templates
    return {
        // template
        grid: function(options) {
            var tmpl = "";
            if (options.embedded) {
                tmpl = this.grid_header(options) + this.grid_table(options);
            } else {
                tmpl =
                    '<div class="loading-elt-overlay"></div>' +
                    "<table>" +
                    "<tr>" +
                    '<td width="75%">' +
                    this.grid_header(options) +
                    "</td>" +
                    "<td></td>" +
                    "<td></td>" +
                    "</tr>" +
                    "<tr>" +
                    '<td width="100%" id="grid-message" valign="top"></td>' +
                    "<td></td>" +
                    "<td></td>" +
                    "</tr>" +
                    "</table>" +
                    this.grid_table(options);
<<<<<<< HEAD
        }
       
        // add info text
        if (options.info_text) {
            tmpl += '<br><div class="toolParamHelp" style="clear: both;">' + options.info_text + '</div>';
        }
       
        // return
        return tmpl;
    },
    
    // template
    grid_table: function(options) {
        return  '<form method="post" onsubmit="return false;">' +
                    '<table id="grid-table" class="grid">' +
                        '<thead id="grid-table-header"></thead>' +
                        '<tbody id="grid-table-body"></tbody>' +
                        '<tfoot id="grid-table-footer"></tfoot>' +
                    '</table>' +
                '</form>';
    },
    
    // template
    grid_header: function(options) {
        var tmpl =  '<div class="grid-header">';
        if (!options.embedded) {
            tmpl +=     '<h2>' + options.title + '</h2>';
        }
        if (options.global_actions) {
            tmpl +=     '<ul class="manage-table-actions">';
            var show_popup = (options.global_actions.length >= 3);
            if (show_popup) {
                tmpl +=     '<li><a class="action-button" id="popup-global-actions" class="menubutton">Actions</a></li>' +
                            '<div popupmenu="popup-global-actions">';
            }
            for (var i in options.global_actions) {
                var action = options.global_actions[i];
                tmpl +=         '<li>' +
                                    '<a class="action-button use-target" target="' + action.target + '" href="' + action.url_args + '" onclick="return false;" >' + action.label + '</a>' +
                                '</li>';
=======
>>>>>>> 2f2acb98
            }

            // add info text
            if (options.info_text) {
                tmpl +=
                    '<br><div class="toolParamHelp" style="clear: both;">' +
                    options.info_text +
                    "</div>";
            }

            // return
            return tmpl;
        },

        // template
        grid_table: function(options) {
            return (
                '<form method="post" onsubmit="return false;">' +
                '<table id="grid-table" class="grid">' +
                '<thead id="grid-table-header"></thead>' +
                '<tbody id="grid-table-body"></tbody>' +
                '<tfoot id="grid-table-footer"></tfoot>' +
                "</table>" +
                "</form>"
            );
        },

        // template
        grid_header: function(options) {
            var tmpl = '<div class="grid-header">';
            if (!options.embedded) {
                tmpl += "<h2>" + options.title + "</h2>";
            }
            if (options.global_actions) {
                tmpl += '<ul class="manage-table-actions">';
                var show_popup = options.global_actions.length >= 3;
                if (show_popup) {
                    tmpl +=
                        '<li><a class="action-button" id="popup-global-actions" class="menubutton">Actions</a></li>' +
                        '<div popupmenu="popup-global-actions">';
                }
                for (var i in options.global_actions) {
                    var action = options.global_actions[i];
                    tmpl +=
                        "<li>" +
                        '<a class="action-button use-target" target="' +
                        action.target +
                        '" href="' +
                        action.url_args +
                        '" onclick="return false;" >' +
                        action.label +
                        "</a>" +
                        "</li>";
                }
                if (show_popup) {
                    tmpl += "</div>";
                }
                tmpl += "</ul>";
            }
            if (options.insert) {
                tmpl += options.insert;
            }

            // add grid filters
            tmpl += this.grid_filters(options);
            tmpl += "</div>";

            // return template
            return tmpl;
        },

        // template
        header: function(options) {
            // start
            var tmpl = "<tr>";

            // add checkbox
            if (options.show_item_checkboxes) {
                tmpl += "<th>";
                if (options.items.length > 0) {
                    tmpl +=
                        '<input type="checkbox" id="check_all" name=select_all_checkbox value="true">' +
                        '<input type="hidden" name=select_all_checkbox value="true">';
                }
                tmpl += "</th>";
            }
<<<<<<< HEAD
            
            // Data columns
            for (var j in options.columns) {
                var column = options.columns[j];
=======

            // create header elements
            for (var i in options.columns) {
                var column = options.columns[i];
>>>>>>> 2f2acb98
                if (column.visible) {
                    tmpl += '<th id="' + column.key + '-header">';
                    if (column.href) {
                        tmpl +=
                            '<a href="' +
                            column.href +
                            '" class="sort-link" sort_key="' +
                            column.key +
                            '">' +
                            column.label +
                            "</a>";
                    } else {
                        tmpl += column.label;
                    }
                    tmpl +=
                        '<span class="sort-arrow">' +
                        column.extra +
                        "</span>" +
                        "</th>";
                }
            }

            // finalize
            tmpl += "</tr>";

            // return template
            return tmpl;
        },

        // template
        body: function(options) {
            // initialize
            var tmpl = "";
            var num_rows_rendered = 0;
            var items_length = options.items.length;

            // empty grid?
            if (items_length == 0) {
                // No results.
                tmpl += '<tr><td colspan="100"><em>No Items</em></td></tr>';
                num_rows_rendered = 1;
            }

            // create rows
            for (var i in options.items) {
                // encode ids
                var item = options.items[i];
                var encoded_id = item.encode_id;
                var popupmenu_id = "grid-" + i + "-popup";

                // Tag current
                tmpl += "<tr ";
                if (options.current_item_id == item.id) {
                    tmpl += 'class="current"';
                }
                tmpl += ">";

                // Item selection column
                if (options.show_item_checkboxes) {
                    tmpl +=
                        '<td style="width: 1.5em;">' +
                        '<input type="checkbox" name="id" value="' +
                        encoded_id +
                        '" id="' +
                        encoded_id +
                        '" class="grid-row-select-checkbox" />' +
                        "</td>";
                }

                // Data columns
                for (var j in options.columns) {
                    var column = options.columns[j];
                    if (column.visible) {
                        // Nowrap
                        var nowrap = "";
                        if (column.nowrap) {
                            nowrap = 'style="white-space:nowrap;"';
                        }

                        // get column settings
                        var column_settings = item.column_config[column.label];

                        // load attributes
                        var link = column_settings.link;
                        var value = column_settings.value;
                        var target = column_settings.target;

                        // unescape value
                        if (jQuery.type(value) === "string") {
                            value = value.replace(/\/\//g, "/");
                        }

                        // Attach popup menu?
                        var id = "";
                        var cls = "";
                        if (column.attach_popup) {
                            id = "grid-" + i + "-popup";
                            cls = "menubutton";
                            if (link != "") {
                                cls += " split";
                            }
                            cls += " popup";
                        }

                        // Check for row wrapping
                        tmpl += "<td " + nowrap + ">";

                        // Link
                        if (link) {
                            if (options.operations.length != 0) {
                                tmpl +=
                                    '<div id="' +
                                    id +
                                    '" class="' +
                                    cls +
                                    '" style="float: left;">';
                            }
                            tmpl +=
                                '<a class="menubutton-label use-target" target="' +
                                target +
                                '" href="' +
                                link +
                                '" onclick="return false;">' +
                                value +
                                "</a>";
                            if (options.operations.length != 0) {
                                tmpl += "</div>";
                            }
                        } else {
                            tmpl +=
                                '<div id="' +
                                id +
                                '" class="' +
                                cls +
                                '"><label id="' +
                                column.label_id_prefix +
                                encoded_id +
                                '" for="' +
                                encoded_id +
                                '">' +
                                (value || "") +
                                "</label></div>";
                        }
                        tmpl += "</td>";
                    }
                }
                tmpl += "</tr>";
                num_rows_rendered++;
            }
<<<<<<< HEAD
            tmpl += '</tr>';
            num_rows_rendered++;
        }
        return tmpl;
    },

    // template
    footer: function(options) {
    
        // create template string
        var tmpl = '';
        
        // paging
        if (options.use_paging && options.num_pages > 1) {
            // get configuration
            var num_page_links      = options.num_page_links;
            var cur_page_num        = options.cur_page_num;
            var num_pages           = options.num_pages;
            
            // First pass on min page.
            var page_link_range     = num_page_links / 2;
            var min_page            = cur_page_num - page_link_range
            var min_offset          = 0;
            if (min_page <= 0) {
                // Min page is too low.
                min_page = 1;
                min_offset = page_link_range - ( cur_page_num - min_page );
            }
            
            // Set max page.
            var max_range = page_link_range + min_offset;
            var max_page = cur_page_num + max_range;
            var max_offset;
            if (max_page <= num_pages) {
                // Max page is fine.
                max_offset = 0;
            } else {
                // Max page is too high.
                max_page = num_pages;
                // +1 to account for the +1 in the loop below.
                max_offset = max_range - ( max_page + 1 - cur_page_num );
            }
            
            // Second and final pass on min page to add any unused
            // offset from max to min.
            if (max_offset != 0) {
                min_page -= max_offset
                if (min_page < 1) {
                    min_page = 1
=======
            return tmpl;
        },

        // template
        footer: function(options) {
            // create template string
            var tmpl = "";

            // paging
            if (options.use_paging && options.num_pages > 1) {
                // get configuration
                var num_page_links = options.num_page_links;
                var cur_page_num = options.cur_page_num;
                var num_pages = options.num_pages;

                // First pass on min page.
                var page_link_range = num_page_links / 2;
                var min_page = cur_page_num - page_link_range;
                var min_offset = 0;
                if (min_page <= 0) {
                    // Min page is too low.
                    min_page = 1;
                    min_offset = page_link_range - (cur_page_num - min_page);
>>>>>>> 2f2acb98
                }

                // Set max page.
                var max_range = page_link_range + min_offset;
                var max_page = cur_page_num + max_range;
                var max_offset;
                if (max_page <= num_pages) {
                    // Max page is fine.
                    max_offset = 0;
                } else {
                    // Max page is too high.
                    max_page = num_pages;
                    // +1 to account for the +1 in the loop below.
                    max_offset = max_range - (max_page + 1 - cur_page_num);
                }

                // Second and final pass on min page to add any unused
                // offset from max to min.
                if (max_offset != 0) {
                    min_page -= max_offset;
                    if (min_page < 1) {
                        min_page = 1;
                    }
                }

                // template header
                tmpl += '<tr id="page-links-row">';
                if (options.show_item_checkboxes) {
                    tmpl += "<td></td>";
                }
                tmpl +=
                    '<td colspan="100">' +
                    '<span id="page-link-container">' +
                    "Page:";

                if (min_page > 1) {
                    tmpl +=
                        '<span class="page-link" id="page-link-1"><a href="javascript:void(0);" page_num="1" onclick="return false;">1</a></span> ...';
                }

                // create page urls
                for (
                    var page_index = min_page;
                    page_index < max_page + 1;
                    page_index++
                ) {
                    if (page_index == options.cur_page_num) {
                        tmpl +=
                            '<span class="page-link inactive-link" id="page-link-' +
                            page_index +
                            '">' +
                            page_index +
                            "</span>";
                    } else {
                        tmpl +=
                            '<span class="page-link" id="page-link-' +
                            page_index +
                            '"><a href="javascript:void(0);" onclick="return false;" page_num="' +
                            page_index +
                            '">' +
                            page_index +
                            "</a></span>";
                    }
                }

                // show last page
                if (max_page < num_pages) {
                    tmpl +=
                        "..." +
                        '<span class="page-link" id="page-link-' +
                        num_pages +
                        '"><a href="javascript:void(0);" onclick="return false;" page_num="' +
                        num_pages +
                        '">' +
                        num_pages +
                        "</a></span>";
                }
                tmpl += "</span>";

                // Show all link
                tmpl +=
                    '<span class="page-link" id="show-all-link-span"> | <a href="javascript:void(0);" onclick="return false;" page_num="all">Show All</a></span>' +
                    "</td>" +
                    "</tr>";
            }

            // Grid operations for multiple items.
            if (options.show_item_checkboxes) {
                // start template
                tmpl +=
                    "<tr>" +
                    '<input type="hidden" id="operation" name="operation" value="">' +
                    "<td></td>" +
                    '<td colspan="100">' +
                    'For <span class="grid-selected-count"></span> selected items: ';

                // configure buttons for operations
                for (var i in options.operations) {
                    var operation = options.operations[i];
                    if (operation.allow_multiple) {
                        tmpl +=
                            '<input type="button" value="' +
                            operation.label +
                            '" class="operation-button action-button">&nbsp;';
                    }
                }

                // finalize template
                tmpl += "</td>" + "</tr>";
            }

            // count global operations
            var found_global = false;
            for (i in options.operations) {
                if (options.operations[i].global_operation) {
                    found_global = true;
                    break;
                }
            }

            // add global operations
            if (found_global) {
                tmpl += "<tr>" + '<td colspan="100">';
                for (i in options.operations) {
                    var operation = options.operations[i];
                    if (operation.global_operation) {
                        tmpl +=
                            '<a class="action-button" href="' +
                            operation.global_operation +
                            '">' +
                            operation.label +
                            "</a>";
                    }
                }
                tmpl += "</td>" + "</tr>";
            }

            // add legend
            if (options.legend) {
                tmpl +=
                    "<tr>" +
                    '<td colspan="100">' +
                    options.legend +
                    "</td>" +
                    "</tr>";
            }
<<<<<<< HEAD
            tmpl +=         '</span>';
            
            // Show all link
            tmpl +=         '<span class="page-link" id="show-all-link-span"> | <a href="javascript:void(0);" onclick="return false;" page_num="all">Show All</a></span>' +
                        '</td>' +
                    '</tr>';
        }
        
        // Grid operations for multiple items.
        if (options.show_item_checkboxes) {
            // start template
            tmpl += '<tr>' +
                        '<input type="hidden" id="operation" name="operation" value="">' +
                        '<td></td>' +
                        '<td colspan="100">' +
                            'For <span class="grid-selected-count"></span> selected items: ';
            
            // configure buttons for operations
            for (var i in options.operations) {
                var operation = options.operations[i];
                if (operation.allow_multiple) {
                    tmpl += '<input type="button" value="' + operation.label + '" class="operation-button action-button">&nbsp;';
=======

            // return
            return tmpl;
        },

        // template
        message: function(options) {
            var status = options.status == "success" ? "done" : options.status;
            return (
                "<p>" +
                '<div class="' +
                status +
                'message transient-message">' +
                _.escape(options.message) +
                "</div>" +
                '<div style="clear: both"></div>' +
                "</p>"
            );
        },

        // template
        grid_filters: function(options) {
            // get filters
            var default_filter_dict = options.default_filter_dict;
            var filters = options.filters;

            // show advanced search if flag set or if there are filters for advanced search fields
            var advanced_search_display = "none";
            if (options.advanced_search) {
                advanced_search_display = "block";
            }

            // identify columns with advanced filtering
            var show_advanced_search_link = false;
            for (var i in options.columns) {
                var column = options.columns[i];
                if (column.filterable == "advanced") {
                    var column_key = column.key;
                    var f_key = filters[column_key];
                    var d_key = default_filter_dict[column_key];
                    if (f_key && d_key && f_key != d_key) {
                        advanced_search_display = "block";
                    }
                    show_advanced_search_link = true;
>>>>>>> 2f2acb98
                }
            }

            // hide standard search if advanced is shown
            var standard_search_display = "block";
            if (advanced_search_display == "block") {
                standard_search_display = "none";
            }

            //
            // standard search
            //
            var tmpl =
                '<div id="standard-search" style="display: ' +
                standard_search_display +
                ';">' +
                "<table>" +
                "<tr>" +
                '<td style="padding: 0;">' +
                "<table>";

            // add standard filters
            for (var i in options.columns) {
                var column = options.columns[i];
                if (column.filterable == "standard") {
                    tmpl += this.grid_column_filter(options, column);
                }
            }
<<<<<<< HEAD
            tmpl +=     '</td>' +
                    '</tr>';
        }
        
        // add legend
        if (options.legend) {
            tmpl += '<tr>' +
                        '<td colspan="100">' + options.legend + '</td>' +
                    '</tr>';
        }
        
        // return
        return tmpl;
    },
        
    // template
    message: function(options) {
        var status = options.status == 'success' ? 'done' : options.status;
        return  '<p>' +
                    '<div class="' + status + 'message transient-message">' + _.escape( options.message ) + '</div>' +
                    '<div style="clear: both"></div>' +
                '</p>';
    },
    
    // template
    grid_filters: function (options) {
    
        // get filters
        var default_filter_dict = options.default_filter_dict;
        var filters = options.filters;

        // show advanced search if flag set or if there are filters for advanced search fields
        var advanced_search_display = 'none';
        if (options.advanced_search) {
            advanced_search_display = 'block';
        }
        
        // identify columns with advanced filtering
        var show_advanced_search_link = false;
        for (var i in options.columns) {
            var column = options.columns[i];
            if (column.filterable == 'advanced') {
                var column_key = column.key;
                var f_key = filters[column_key];
                var d_key = default_filter_dict[column_key];
                if (f_key && d_key && f_key != d_key) {
                    advanced_search_display = 'block';
=======

            // finalize standard search
            tmpl += "</table>" + "</td>" + "</tr>" + "<tr>" + "<td>";

            // show advanced search link in standard display
            if (show_advanced_search_link) {
                tmpl +=
                    '<a href="" class="advanced-search-toggle">Advanced Search</a>';
            }

            // finalize standard search display
            tmpl += "</td>" + "</tr>" + "</table>" + "</div>";

            //
            // advanced search
            //
            tmpl +=
                '<div id="advanced-search" style="display: ' +
                advanced_search_display +
                '; margin-top: 5px; border: 1px solid #ccc;">' +
                "<table>" +
                "<tr>" +
                '<td style="text-align: left" colspan="100">' +
                '<a href="" class="advanced-search-toggle">Close Advanced Search</a>' +
                "</td>" +
                "</tr>";

            // add advanced filters
            for (var i in options.columns) {
                var column = options.columns[i];
                if (column.filterable == "advanced") {
                    tmpl += this.grid_column_filter(options, column);
>>>>>>> 2f2acb98
                }
            }

            // finalize advanced search template
            tmpl += "</table>" + "</div>";

            // return template
            return tmpl;
        },

        // template
        grid_column_filter: function(options, column) {
            // collect parameters
            var default_filter_dict = options.default_filter_dict;
            var filters = options.filters;
            var column_label = column.label;
            var column_key = column.key;
            if (column.filterable == "advanced") {
                column_label = column_label.toLowerCase();
            }

            // start
            var tmpl = "<tr>";

            if (column.filterable == "advanced") {
                tmpl +=
                    '<td align="left" style="padding-left: 10px">' +
                    column_label +
                    ":</td>";
            }
            tmpl += '<td style="padding-bottom: 1px;">';
            if (column.is_text) {
                tmpl +=
                    '<form class="text-filter-form" column_key="' +
                    column_key +
                    '" action="' +
                    options.url +
                    '" method="get" >';
                // Carry forward filtering criteria with hidden inputs.
                for (i in options.columns) {
                    var temp_column = options.columns[i];
                    var filter_value = filters[temp_column.key];
                    if (filter_value) {
                        if (filter_value != "All") {
                            if (temp_column.is_text) {
                                filter_value = JSON.stringify(filter_value);
                            }
                            tmpl +=
                                '<input type="hidden" id="' +
                                temp_column.key +
                                '" name="f-' +
                                temp_column.key +
                                '" value="' +
                                filter_value +
                                '"/>';
                        }
                    }
                }
                // Print current filtering criteria and links to delete.
                tmpl += '<span id="' + column_key + '-filtering-criteria">';

                // add filters
                var column_filter = filters[column_key];
                if (column_filter) {
                    // identify type
                    var type = jQuery.type(column_filter);

                    // single filter value
                    if (type == "string") {
                        if (column_filter != "All") {
                            // append template
                            tmpl += this.filter_element(
                                column_key,
                                column_filter
                            );
                        }
                    }

                    // multiple filter values
                    if (type == "array") {
                        for (var i in column_filter) {
                            // get filter
                            var filter = column_filter[i];

                            // copy filters and remove entry
                            var params = column_filter;
                            params = params.slice(i);

                            // append template
                            tmpl += this.filter_element(column_key, filter);
                        }
                    }
                }
<<<<<<< HEAD
            }
            
            // close span
            tmpl +=                 '</span>';
            
            // Set value, size of search input field. Minimum size is 20 characters.
            var value = '';
            if (column.filterable == 'standard') {
                value = column.label.toLowerCase();
                var size = value.length;
                if (size < 20) {
                    size = 20;
                }
                // +4 to account for space after placeholder
                size = size + 4;
            }
            
            // print input field for column
            tmpl +=                 '<span class="search-box">' +
                                        '<input class="search-box-input" id="input-' + column_key + '-filter" name="f-' + column_key + '" type="text" placeholder="' + value + '" size="' + size + '"/>' +
                                        '<button type="submit" style="background: transparent; border: none; padding: 4px; margin: 0px;">' +
                                            '<i class="fa fa-search"></i>' +
                                        '</button>' +
                                    '</span>' +
                                '</form>';
        } else {
            // filter criteria
            tmpl +=             '<span id="' + column_key + '-filtering-criteria">';
            
            // add category filters
            var seperator = false;
            for (var cf_label in options.categorical_filters[column_key]) {
                // get category filter
                var cf = options.categorical_filters[column_key][cf_label];
                
                // each filter will have only a single argument, so get that single argument
                var cf_key = '';
                var cf_arg = '';
                for (var key in cf) {
                    cf_key = key;
                    cf_arg = cf[key];
                }
                
                // add seperator
                if (seperator) {
                    tmpl += ' | ';
=======

                // close span
                tmpl += "</span>";

                // Set value, size of search input field. Minimum size is 20 characters.
                var value = "";
                if (column.filterable == "standard") {
                    value = column.label.toLowerCase();
                    var size = value.length;
                    if (size < 20) {
                        size = 20;
                    }
                    // +4 to account for space after placeholder
                    size = size + 4;
>>>>>>> 2f2acb98
                }

                // print input field for column
                tmpl +=
                    '<span class="search-box">' +
                    '<input class="search-box-input" id="input-' +
                    column_key +
                    '-filter" name="f-' +
                    column_key +
                    '" type="text" placeholder="' +
                    value +
                    '" size="' +
                    size +
                    '"/>' +
                    '<button type="submit" style="background: transparent; border: none; padding: 4px; margin: 0px;">' +
                    '<i class="fa fa-search"></i>' +
                    "</button>" +
                    "</span>" +
                    "</form>";
            } else {
                // filter criteria
                tmpl += '<span id="' + column_key + '-filtering-criteria">';

                // add category filters
                var seperator = false;
                for (var cf_label in options.categorical_filters[column_key]) {
                    // get category filter
                    var cf = options.categorical_filters[column_key][cf_label];

                    // each filter will have only a single argument, so get that single argument
                    var cf_key = "";
                    var cf_arg = "";
                    for (var key in cf) {
                        cf_key = key;
                        cf_arg = cf[key];
                    }

                    // add seperator
                    if (seperator) {
                        tmpl += " | ";
                    }
                    seperator = true;

                    // add category
                    var filter = filters[column_key];
                    if (filter && cf[column_key] && filter == cf_arg) {
                        tmpl +=
                            '<span class="categorical-filter ' +
                            column_key +
                            '-filter current-filter">' +
                            cf_label +
                            "</span>";
                    } else {
                        tmpl +=
                            '<span class="categorical-filter ' +
                            column_key +
                            '-filter">' +
                            '<a href="javascript:void(0);" filter_key="' +
                            cf_key +
                            '" filter_val="' +
                            cf_arg +
                            '">' +
                            cf_label +
                            "</a>" +
                            "</span>";
                    }
                }
                tmpl += "</span>";
            }
            tmpl += "</td>" + "</tr>";

            // return template
            return tmpl;
        },

        // template for filter items
        filter_element: function(filter_key, filter_value) {
            filter_value = Utils.sanitize(filter_value);
            return (
                '<span class="text-filter-val">' +
                filter_value +
                '<a href="javascript:void(0);" filter_key="' +
                filter_key +
                '" filter_val="' +
                filter_value +
                '">' +
                '<i class="fa fa-times" style="padding-left: 5px; padding-bottom: 6px;"/>' +
                "</a>" +
                "</span>"
            );
        }
    };
});<|MERGE_RESOLUTION|>--- conflicted
+++ resolved
@@ -25,49 +25,6 @@
                     "</tr>" +
                     "</table>" +
                     this.grid_table(options);
-<<<<<<< HEAD
-        }
-       
-        // add info text
-        if (options.info_text) {
-            tmpl += '<br><div class="toolParamHelp" style="clear: both;">' + options.info_text + '</div>';
-        }
-       
-        // return
-        return tmpl;
-    },
-    
-    // template
-    grid_table: function(options) {
-        return  '<form method="post" onsubmit="return false;">' +
-                    '<table id="grid-table" class="grid">' +
-                        '<thead id="grid-table-header"></thead>' +
-                        '<tbody id="grid-table-body"></tbody>' +
-                        '<tfoot id="grid-table-footer"></tfoot>' +
-                    '</table>' +
-                '</form>';
-    },
-    
-    // template
-    grid_header: function(options) {
-        var tmpl =  '<div class="grid-header">';
-        if (!options.embedded) {
-            tmpl +=     '<h2>' + options.title + '</h2>';
-        }
-        if (options.global_actions) {
-            tmpl +=     '<ul class="manage-table-actions">';
-            var show_popup = (options.global_actions.length >= 3);
-            if (show_popup) {
-                tmpl +=     '<li><a class="action-button" id="popup-global-actions" class="menubutton">Actions</a></li>' +
-                            '<div popupmenu="popup-global-actions">';
-            }
-            for (var i in options.global_actions) {
-                var action = options.global_actions[i];
-                tmpl +=         '<li>' +
-                                    '<a class="action-button use-target" target="' + action.target + '" href="' + action.url_args + '" onclick="return false;" >' + action.label + '</a>' +
-                                '</li>';
-=======
->>>>>>> 2f2acb98
             }
 
             // add info text
@@ -154,17 +111,10 @@
                 }
                 tmpl += "</th>";
             }
-<<<<<<< HEAD
-            
-            // Data columns
-            for (var j in options.columns) {
-                var column = options.columns[j];
-=======
 
             // create header elements
             for (var i in options.columns) {
                 var column = options.columns[i];
->>>>>>> 2f2acb98
                 if (column.visible) {
                     tmpl += '<th id="' + column.key + '-header">';
                     if (column.href) {
@@ -314,57 +264,6 @@
                 tmpl += "</tr>";
                 num_rows_rendered++;
             }
-<<<<<<< HEAD
-            tmpl += '</tr>';
-            num_rows_rendered++;
-        }
-        return tmpl;
-    },
-
-    // template
-    footer: function(options) {
-    
-        // create template string
-        var tmpl = '';
-        
-        // paging
-        if (options.use_paging && options.num_pages > 1) {
-            // get configuration
-            var num_page_links      = options.num_page_links;
-            var cur_page_num        = options.cur_page_num;
-            var num_pages           = options.num_pages;
-            
-            // First pass on min page.
-            var page_link_range     = num_page_links / 2;
-            var min_page            = cur_page_num - page_link_range
-            var min_offset          = 0;
-            if (min_page <= 0) {
-                // Min page is too low.
-                min_page = 1;
-                min_offset = page_link_range - ( cur_page_num - min_page );
-            }
-            
-            // Set max page.
-            var max_range = page_link_range + min_offset;
-            var max_page = cur_page_num + max_range;
-            var max_offset;
-            if (max_page <= num_pages) {
-                // Max page is fine.
-                max_offset = 0;
-            } else {
-                // Max page is too high.
-                max_page = num_pages;
-                // +1 to account for the +1 in the loop below.
-                max_offset = max_range - ( max_page + 1 - cur_page_num );
-            }
-            
-            // Second and final pass on min page to add any unused
-            // offset from max to min.
-            if (max_offset != 0) {
-                min_page -= max_offset
-                if (min_page < 1) {
-                    min_page = 1
-=======
             return tmpl;
         },
 
@@ -388,7 +287,6 @@
                     // Min page is too low.
                     min_page = 1;
                     min_offset = page_link_range - (cur_page_num - min_page);
->>>>>>> 2f2acb98
                 }
 
                 // Set max page.
@@ -535,30 +433,6 @@
                     "</td>" +
                     "</tr>";
             }
-<<<<<<< HEAD
-            tmpl +=         '</span>';
-            
-            // Show all link
-            tmpl +=         '<span class="page-link" id="show-all-link-span"> | <a href="javascript:void(0);" onclick="return false;" page_num="all">Show All</a></span>' +
-                        '</td>' +
-                    '</tr>';
-        }
-        
-        // Grid operations for multiple items.
-        if (options.show_item_checkboxes) {
-            // start template
-            tmpl += '<tr>' +
-                        '<input type="hidden" id="operation" name="operation" value="">' +
-                        '<td></td>' +
-                        '<td colspan="100">' +
-                            'For <span class="grid-selected-count"></span> selected items: ';
-            
-            // configure buttons for operations
-            for (var i in options.operations) {
-                var operation = options.operations[i];
-                if (operation.allow_multiple) {
-                    tmpl += '<input type="button" value="' + operation.label + '" class="operation-button action-button">&nbsp;';
-=======
 
             // return
             return tmpl;
@@ -603,7 +477,6 @@
                         advanced_search_display = "block";
                     }
                     show_advanced_search_link = true;
->>>>>>> 2f2acb98
                 }
             }
 
@@ -632,55 +505,6 @@
                     tmpl += this.grid_column_filter(options, column);
                 }
             }
-<<<<<<< HEAD
-            tmpl +=     '</td>' +
-                    '</tr>';
-        }
-        
-        // add legend
-        if (options.legend) {
-            tmpl += '<tr>' +
-                        '<td colspan="100">' + options.legend + '</td>' +
-                    '</tr>';
-        }
-        
-        // return
-        return tmpl;
-    },
-        
-    // template
-    message: function(options) {
-        var status = options.status == 'success' ? 'done' : options.status;
-        return  '<p>' +
-                    '<div class="' + status + 'message transient-message">' + _.escape( options.message ) + '</div>' +
-                    '<div style="clear: both"></div>' +
-                '</p>';
-    },
-    
-    // template
-    grid_filters: function (options) {
-    
-        // get filters
-        var default_filter_dict = options.default_filter_dict;
-        var filters = options.filters;
-
-        // show advanced search if flag set or if there are filters for advanced search fields
-        var advanced_search_display = 'none';
-        if (options.advanced_search) {
-            advanced_search_display = 'block';
-        }
-        
-        // identify columns with advanced filtering
-        var show_advanced_search_link = false;
-        for (var i in options.columns) {
-            var column = options.columns[i];
-            if (column.filterable == 'advanced') {
-                var column_key = column.key;
-                var f_key = filters[column_key];
-                var d_key = default_filter_dict[column_key];
-                if (f_key && d_key && f_key != d_key) {
-                    advanced_search_display = 'block';
-=======
 
             // finalize standard search
             tmpl += "</table>" + "</td>" + "</tr>" + "<tr>" + "<td>";
@@ -713,7 +537,6 @@
                 var column = options.columns[i];
                 if (column.filterable == "advanced") {
                     tmpl += this.grid_column_filter(options, column);
->>>>>>> 2f2acb98
                 }
             }
 
@@ -807,54 +630,6 @@
                         }
                     }
                 }
-<<<<<<< HEAD
-            }
-            
-            // close span
-            tmpl +=                 '</span>';
-            
-            // Set value, size of search input field. Minimum size is 20 characters.
-            var value = '';
-            if (column.filterable == 'standard') {
-                value = column.label.toLowerCase();
-                var size = value.length;
-                if (size < 20) {
-                    size = 20;
-                }
-                // +4 to account for space after placeholder
-                size = size + 4;
-            }
-            
-            // print input field for column
-            tmpl +=                 '<span class="search-box">' +
-                                        '<input class="search-box-input" id="input-' + column_key + '-filter" name="f-' + column_key + '" type="text" placeholder="' + value + '" size="' + size + '"/>' +
-                                        '<button type="submit" style="background: transparent; border: none; padding: 4px; margin: 0px;">' +
-                                            '<i class="fa fa-search"></i>' +
-                                        '</button>' +
-                                    '</span>' +
-                                '</form>';
-        } else {
-            // filter criteria
-            tmpl +=             '<span id="' + column_key + '-filtering-criteria">';
-            
-            // add category filters
-            var seperator = false;
-            for (var cf_label in options.categorical_filters[column_key]) {
-                // get category filter
-                var cf = options.categorical_filters[column_key][cf_label];
-                
-                // each filter will have only a single argument, so get that single argument
-                var cf_key = '';
-                var cf_arg = '';
-                for (var key in cf) {
-                    cf_key = key;
-                    cf_arg = cf[key];
-                }
-                
-                // add seperator
-                if (seperator) {
-                    tmpl += ' | ';
-=======
 
                 // close span
                 tmpl += "</span>";
@@ -869,7 +644,6 @@
                     }
                     // +4 to account for space after placeholder
                     size = size + 4;
->>>>>>> 2f2acb98
                 }
 
                 // print input field for column
