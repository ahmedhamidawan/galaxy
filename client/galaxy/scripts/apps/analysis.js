var jQuery = require( 'jquery' ),
    $ = jQuery,
    GalaxyApp = require( 'galaxy' ).GalaxyApp,
<<<<<<< HEAD
    QUERY_STRING = require( 'utils/query-string-parsing' ),
=======
    Router = require( 'layout/router' ),
>>>>>>> 696a1eda
    ToolPanel = require( './panels/tool-panel' ),
    HistoryPanel = require( './panels/history-panel' ),
    Page = require( 'layout/page' ),
    ToolForm = require( 'mvc/tool/tool-form' ),
<<<<<<< HEAD
=======
    FormWrapper = require( 'mvc/form/form-wrapper' ),
>>>>>>> 696a1eda
    UserPreferences = require( 'mvc/user/user-preferences' ),
    CustomBuilds = require( 'mvc/user/user-custom-builds' ),
    Tours = require( 'mvc/tours' ),
    GridView = require( 'mvc/grid/grid-view' ),
<<<<<<< HEAD
    PageList = require( 'mvc/page/page-list' ),
    Workflows = require( 'mvc/workflow/workflow' ),
    WorkflowsConfigureMenu = require( 'mvc/workflow/workflow-configure-menu' );
=======
    GridShared = require( 'mvc/grid/grid-shared' ),
    Workflows = require( 'mvc/workflow/workflow' ),
    HistoryList = require( 'mvc/history/history-list' ),
    ToolFormComposite = require( 'mvc/tool/tool-form-composite' ),
    Utils = require( 'utils/utils' ),
    Ui = require( 'mvc/ui/ui-misc' ),
    DatasetError = require( 'mvc/dataset/dataset-error' ),
    DatasetEditAttributes = require('mvc/dataset/dataset-edit-attributes');
>>>>>>> 696a1eda

/** define the 'Analyze Data'/analysis/main/home page for Galaxy
 *  * has a masthead
 *  * a left tool menu to allow the user to load tools in the center panel
 *  * a right history menu that shows the user's current data
 *  * a center panel
 *  Both panels (generally) persist while the center panel shows any
 *  UI needed for the current step of an analysis, like:
 *      * tool forms to set tool parameters,
 *      * tables showing the contents of datasets
 *      * etc.
 */
window.app = function app( options, bootstrapped ){
    window.Galaxy = new GalaxyApp( options, bootstrapped );
    Galaxy.debug( 'analysis app' );
<<<<<<< HEAD
    Galaxy.params = Galaxy.config.params;

    var routingMessage = Backbone.View.extend({
        initialize: function(options) {
            this.message = options.message || "Undefined Message";
            this.msg_status = options.type || 'info';
            this.render();
		},
        render: function(){
            this.$el.html(_.escape(this.message)).addClass(this.msg_status + "message");
        }
    });

    /** Routes */
    var Router = Backbone.Router.extend({
        // TODO: not many client routes at this point - fill and remove from server.
        // since we're at root here, this may be the last to be routed entirely on the client.
        initialize : function( page, options ){
            this.page = page;
            this.options = options;
        },

        /** helper to push a new navigation state */
        push: function( url, data ) {
            data = data || {};
            data.__identifer = Math.random().toString( 36 ).substr( 2 );
            if ( !$.isEmptyObject( data ) ) {
                url += url.indexOf( '?' ) == -1 ? '?' : '&';
                url += $.param( data , true );
            }
            this.navigate( url, { 'trigger': true } );
        },

        /** override to parse query string into obj and send to each route */
        execute: function( callback, args, name ){
            Galaxy.debug( 'router execute:', callback, args, name );
            var queryObj = QUERY_STRING.parse( args.pop() );
            args.push( queryObj );
            if( callback ){
                if ( this.authenticate( args, name ) ) {
                    callback.apply( this, args );
                } else {
                    this.loginRequired();
                }
            }
        },
=======
>>>>>>> 696a1eda

    /** Routes */
    var AnalysisRouter = Router.extend({
        routes : {
            '(/)' : 'home',
            '(/)root*' : 'home',
            '(/)tours(/)(:tour_id)' : 'show_tours',
            '(/)user(/)' : 'show_user',
            '(/)user(/)(:form_id)' : 'show_user_form',
            '(/)workflow(/)' : 'show_workflows',
<<<<<<< HEAD
            '(/)pages(/)(:action_id)' : 'show_pages',
            '(/)datasets(/)(:action_id)' : 'show_datasets',
            '(/)workflow/configure_menu(/)' : 'show_configure_menu',
            '(/)custom_builds' : 'show_custom_builds'
=======
            '(/)workflow/run(/)' : 'show_run',
            '(/)pages(/)(:action_id)' : 'show_pages',
            '(/)visualizations/(:action_id)' : 'show_visualizations',
            '(/)workflows/list_published(/)' : 'show_workflows_published',
            '(/)histories(/)(:action_id)' : 'show_histories',
            '(/)datasets(/)list(/)' : 'show_datasets',
            '(/)workflow/import_workflow' : 'show_import_workflow',
            '(/)custom_builds' : 'show_custom_builds',
            '(/)datasets/edit': 'show_dataset_edit_attributes',
            '(/)datasets/error': 'show_dataset_error'
>>>>>>> 696a1eda
        },

        require_login: [
            'show_user',
            'show_user_form',
<<<<<<< HEAD
            'show_workflows',
            'show_configure_menu'
        ],

        loginRequired: function() {
            this.page.display( new routingMessage({type: 'error', message: "You must be logged in to make this request."}) );
        },

=======
            'show_workflows'
        ],

>>>>>>> 696a1eda
        authenticate: function( args, name ) {
            return ( Galaxy.user && Galaxy.user.id ) || this.require_login.indexOf( name ) == -1;
        },

        show_tours : function( tour_id ){
            if ( tour_id ){
                Tours.giveTour( tour_id );
            } else {
                this.page.display( new Tours.ToursView() );
            }
        },

        show_user : function(){
            this.page.display( new UserPreferences.View() );
        },

        show_user_form : function( form_id ) {
<<<<<<< HEAD
            this.page.display( new UserPreferences.Forms( { form_id: form_id, user_id: Galaxy.params.id } ) );
=======
            var model = new UserPreferences.Model( { user_id: Galaxy.params.id } );
            this.page.display( new FormWrapper.View ( model.get( form_id ) ) );
        },

        show_visualizations : function( action_id ) {
            this.page.display( new GridShared.View( { action_id: action_id, plural: 'Visualizations', item: 'visualization' } ) );
        },

        show_workflows_published : function() {
            this.page.display( new GridView( { url_base: Galaxy.root + 'workflow/list_published', dict_format: true } ) );
        },

        show_histories : function( action_id ) {
            this.page.display( new HistoryList.View( { action_id: action_id } ) );
>>>>>>> 696a1eda
        },

        show_datasets : function() {
            this.page.display( new GridView( { url_base: Galaxy.root + 'dataset/list', dict_format: true } ) );
        },

        show_pages : function( action_id ) {
<<<<<<< HEAD
            if ( action_id == 'list' ) {
                this.page.display( new PageList.View() );
            } else {
                this.page.display( new GridView( { url_base: Galaxy.root + 'page/list_published', dict_format: true } ) );
            }
=======
            this.page.display( new GridShared.View( { action_id: action_id, plural: 'Pages', item: 'page' } ) );
>>>>>>> 696a1eda
        },

        show_workflows : function(){
            this.page.display( new Workflows.View() );
        },

<<<<<<< HEAD
        show_configure_menu : function(){
            this.page.display( new WorkflowsConfigureMenu.View() );
=======
        show_run : function() {
            this._loadWorkflow();
        },

        show_import_workflow : function() {
            this.page.display( new Workflows.ImportWorkflowView() );
>>>>>>> 696a1eda
        },

        show_custom_builds : function() {
            var self = this;
            var historyPanel = this.page.historyPanel.historyView;
            if ( !historyPanel || !historyPanel.model || !historyPanel.model.id ) {
                window.setTimeout(function() { self.show_custom_builds() }, 500)
                return;
            }
            this.page.display( new CustomBuilds.View() );
<<<<<<< HEAD
=======
        },

        show_dataset_edit_attributes : function() {
            this.page.display( new DatasetEditAttributes.View() );
        },

        show_dataset_error : function() {
            this.page.display( new DatasetError.View() );
>>>>>>> 696a1eda
        },

        /**  */
        home : function( params ){
            // TODO: to router, remove Globals
            // load a tool by id (tool_id) or rerun a previous tool execution (job_id)
            if( params.tool_id || params.job_id ) {
                if ( params.tool_id === 'upload1' ) {
                    this.page.toolPanel.upload.show();
                    this._loadCenterIframe( 'welcome' );
                } else {
                    this._loadToolForm( params );
                }
            } else {
                // show the workflow run form
                if( params.workflow_id ){
                    this._loadWorkflow();
                // load the center iframe with controller.action: galaxy.org/?m_c=history&m_a=list -> history/list
                } else if( params.m_c ){
                    this._loadCenterIframe( params.m_c + '/' + params.m_a );
                // show the workflow run form
                } else {
                    this._loadCenterIframe( 'welcome' );
                }
            }
        },

        /** load the center panel with a tool form described by the given params obj */
        _loadToolForm : function( params ){
            //TODO: load tool form code async
            params.id = decodeURIComponent( params.tool_id );
            this.page.display( new ToolForm.View( params ) );
        },

        /** load the center panel iframe using the given url */
        _loadCenterIframe : function( url, root ){
            root = root || Galaxy.root;
            url = root + url;
            this.page.$( '#galaxy_main' ).prop( 'src', url );
        },

<<<<<<< HEAD
=======
        /** load workflow by its url in run mode */
        _loadWorkflow: function() {
            var self = this;
            Utils.get({
                url: Galaxy.root + 'api/workflows/' + Utils.getQueryString( 'id' ) + '/download',
                data: { 'style': 'run' },
                success: function( response ) {
                    self.page.display( new ToolFormComposite.View( response ) );
                },
                error: function( response ) {
                    var error_msg = "Error occurred while loading the resource.",
                        options = { 'message': error_msg, 'status': 'error', 'persistent': true, 'cls': 'errormessage' };
                    self.page.display( new Ui.Message( options ) );
                }
            });
        }
>>>>>>> 696a1eda
    });

    // render and start the router
    $(function(){
<<<<<<< HEAD

        Galaxy.page = new Page.View( _.extend( options, {
            Left   : ToolPanel,
            Right  : HistoryPanel,
            Router : Router
        } ) );

        // start the router - which will call any of the routes above
        Backbone.history.start({
            root        : Galaxy.root,
            pushState   : true,
        });
=======
        Galaxy.page = new Page.View( _.extend( options, {
            Left   : ToolPanel,
            Right  : HistoryPanel,
            Router : AnalysisRouter
        } ) );
>>>>>>> 696a1eda
    });
};<|MERGE_RESOLUTION|>--- conflicted
+++ resolved
@@ -1,28 +1,16 @@
 var jQuery = require( 'jquery' ),
     $ = jQuery,
     GalaxyApp = require( 'galaxy' ).GalaxyApp,
-<<<<<<< HEAD
-    QUERY_STRING = require( 'utils/query-string-parsing' ),
-=======
     Router = require( 'layout/router' ),
->>>>>>> 696a1eda
     ToolPanel = require( './panels/tool-panel' ),
     HistoryPanel = require( './panels/history-panel' ),
     Page = require( 'layout/page' ),
     ToolForm = require( 'mvc/tool/tool-form' ),
-<<<<<<< HEAD
-=======
     FormWrapper = require( 'mvc/form/form-wrapper' ),
->>>>>>> 696a1eda
     UserPreferences = require( 'mvc/user/user-preferences' ),
     CustomBuilds = require( 'mvc/user/user-custom-builds' ),
     Tours = require( 'mvc/tours' ),
     GridView = require( 'mvc/grid/grid-view' ),
-<<<<<<< HEAD
-    PageList = require( 'mvc/page/page-list' ),
-    Workflows = require( 'mvc/workflow/workflow' ),
-    WorkflowsConfigureMenu = require( 'mvc/workflow/workflow-configure-menu' );
-=======
     GridShared = require( 'mvc/grid/grid-shared' ),
     Workflows = require( 'mvc/workflow/workflow' ),
     HistoryList = require( 'mvc/history/history-list' ),
@@ -31,7 +19,6 @@
     Ui = require( 'mvc/ui/ui-misc' ),
     DatasetError = require( 'mvc/dataset/dataset-error' ),
     DatasetEditAttributes = require('mvc/dataset/dataset-edit-attributes');
->>>>>>> 696a1eda
 
 /** define the 'Analyze Data'/analysis/main/home page for Galaxy
  *  * has a masthead
@@ -47,55 +34,6 @@
 window.app = function app( options, bootstrapped ){
     window.Galaxy = new GalaxyApp( options, bootstrapped );
     Galaxy.debug( 'analysis app' );
-<<<<<<< HEAD
-    Galaxy.params = Galaxy.config.params;
-
-    var routingMessage = Backbone.View.extend({
-        initialize: function(options) {
-            this.message = options.message || "Undefined Message";
-            this.msg_status = options.type || 'info';
-            this.render();
-		},
-        render: function(){
-            this.$el.html(_.escape(this.message)).addClass(this.msg_status + "message");
-        }
-    });
-
-    /** Routes */
-    var Router = Backbone.Router.extend({
-        // TODO: not many client routes at this point - fill and remove from server.
-        // since we're at root here, this may be the last to be routed entirely on the client.
-        initialize : function( page, options ){
-            this.page = page;
-            this.options = options;
-        },
-
-        /** helper to push a new navigation state */
-        push: function( url, data ) {
-            data = data || {};
-            data.__identifer = Math.random().toString( 36 ).substr( 2 );
-            if ( !$.isEmptyObject( data ) ) {
-                url += url.indexOf( '?' ) == -1 ? '?' : '&';
-                url += $.param( data , true );
-            }
-            this.navigate( url, { 'trigger': true } );
-        },
-
-        /** override to parse query string into obj and send to each route */
-        execute: function( callback, args, name ){
-            Galaxy.debug( 'router execute:', callback, args, name );
-            var queryObj = QUERY_STRING.parse( args.pop() );
-            args.push( queryObj );
-            if( callback ){
-                if ( this.authenticate( args, name ) ) {
-                    callback.apply( this, args );
-                } else {
-                    this.loginRequired();
-                }
-            }
-        },
-=======
->>>>>>> 696a1eda
 
     /** Routes */
     var AnalysisRouter = Router.extend({
@@ -106,12 +44,6 @@
             '(/)user(/)' : 'show_user',
             '(/)user(/)(:form_id)' : 'show_user_form',
             '(/)workflow(/)' : 'show_workflows',
-<<<<<<< HEAD
-            '(/)pages(/)(:action_id)' : 'show_pages',
-            '(/)datasets(/)(:action_id)' : 'show_datasets',
-            '(/)workflow/configure_menu(/)' : 'show_configure_menu',
-            '(/)custom_builds' : 'show_custom_builds'
-=======
             '(/)workflow/run(/)' : 'show_run',
             '(/)pages(/)(:action_id)' : 'show_pages',
             '(/)visualizations/(:action_id)' : 'show_visualizations',
@@ -122,26 +54,14 @@
             '(/)custom_builds' : 'show_custom_builds',
             '(/)datasets/edit': 'show_dataset_edit_attributes',
             '(/)datasets/error': 'show_dataset_error'
->>>>>>> 696a1eda
         },
 
         require_login: [
             'show_user',
             'show_user_form',
-<<<<<<< HEAD
-            'show_workflows',
-            'show_configure_menu'
-        ],
-
-        loginRequired: function() {
-            this.page.display( new routingMessage({type: 'error', message: "You must be logged in to make this request."}) );
-        },
-
-=======
             'show_workflows'
         ],
 
->>>>>>> 696a1eda
         authenticate: function( args, name ) {
             return ( Galaxy.user && Galaxy.user.id ) || this.require_login.indexOf( name ) == -1;
         },
@@ -159,9 +79,6 @@
         },
 
         show_user_form : function( form_id ) {
-<<<<<<< HEAD
-            this.page.display( new UserPreferences.Forms( { form_id: form_id, user_id: Galaxy.params.id } ) );
-=======
             var model = new UserPreferences.Model( { user_id: Galaxy.params.id } );
             this.page.display( new FormWrapper.View ( model.get( form_id ) ) );
         },
@@ -176,7 +93,6 @@
 
         show_histories : function( action_id ) {
             this.page.display( new HistoryList.View( { action_id: action_id } ) );
->>>>>>> 696a1eda
         },
 
         show_datasets : function() {
@@ -184,32 +100,19 @@
         },
 
         show_pages : function( action_id ) {
-<<<<<<< HEAD
-            if ( action_id == 'list' ) {
-                this.page.display( new PageList.View() );
-            } else {
-                this.page.display( new GridView( { url_base: Galaxy.root + 'page/list_published', dict_format: true } ) );
-            }
-=======
             this.page.display( new GridShared.View( { action_id: action_id, plural: 'Pages', item: 'page' } ) );
->>>>>>> 696a1eda
         },
 
         show_workflows : function(){
             this.page.display( new Workflows.View() );
         },
 
-<<<<<<< HEAD
-        show_configure_menu : function(){
-            this.page.display( new WorkflowsConfigureMenu.View() );
-=======
         show_run : function() {
             this._loadWorkflow();
         },
 
         show_import_workflow : function() {
             this.page.display( new Workflows.ImportWorkflowView() );
->>>>>>> 696a1eda
         },
 
         show_custom_builds : function() {
@@ -220,8 +123,6 @@
                 return;
             }
             this.page.display( new CustomBuilds.View() );
-<<<<<<< HEAD
-=======
         },
 
         show_dataset_edit_attributes : function() {
@@ -230,7 +131,6 @@
 
         show_dataset_error : function() {
             this.page.display( new DatasetError.View() );
->>>>>>> 696a1eda
         },
 
         /**  */
@@ -272,8 +172,6 @@
             this.page.$( '#galaxy_main' ).prop( 'src', url );
         },
 
-<<<<<<< HEAD
-=======
         /** load workflow by its url in run mode */
         _loadWorkflow: function() {
             var self = this;
@@ -290,30 +188,14 @@
                 }
             });
         }
->>>>>>> 696a1eda
     });
 
     // render and start the router
     $(function(){
-<<<<<<< HEAD
-
-        Galaxy.page = new Page.View( _.extend( options, {
-            Left   : ToolPanel,
-            Right  : HistoryPanel,
-            Router : Router
-        } ) );
-
-        // start the router - which will call any of the routes above
-        Backbone.history.start({
-            root        : Galaxy.root,
-            pushState   : true,
-        });
-=======
         Galaxy.page = new Page.View( _.extend( options, {
             Left   : ToolPanel,
             Right  : HistoryPanel,
             Router : AnalysisRouter
         } ) );
->>>>>>> 696a1eda
     });
 };