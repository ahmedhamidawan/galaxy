--- conflicted
+++ resolved
@@ -23,11 +23,7 @@
                 <i class="fa fa-arrow-right" />
             </b-button>
             <b-popover :target="popoverId" triggers="hover" placement="bottom" :show.sync="popoverShow">
-<<<<<<< HEAD
                 <Recommendations :get-node="getNode" :datatypes-mapping="datatypesMapping" @onCreate="onCreate" />
-=======
-                <Recommendations :node="node" @onCreate="onCreate" />
->>>>>>> e5fc5907
             </b-popover>
             <b-button
                 v-if="canClone"
