--- conflicted
+++ resolved
@@ -91,37 +91,26 @@
     </div>
 </template>
 <script>
-<<<<<<< HEAD
 import { getGalaxyInstance } from "app";
 import FilterMenu from "components/Common/FilterMenu";
 import CopyToClipboard from "components/CopyToClipboard";
 import SharingIndicators from "components/Indices/SharingIndicators";
-=======
-import _l from "utils/localization";
-import { getAppRoot } from "onload/loadConfig";
-import { storeToRefs } from "pinia";
-import { updateTags } from "./services";
->>>>>>> 1fe37b09
 import { pagesProvider } from "components/providers/PageProvider";
 import StatelessTags from "components/TagsMultiselect/StatelessTags";
 import UtcDate from "components/UtcDate";
 import paginationMixin from "components/Workflow/paginationMixin";
 import { getAppRoot } from "onload/loadConfig";
+import { storeToRefs } from "pinia";
 import Filtering, { contains, equals, expandNameTag, toBool } from "utils/filtering";
 import _l from "utils/localization";
 import { useRouter } from "vue-router/composables";
 
-<<<<<<< HEAD
 import { updateTags } from "@/api/tags";
+import { useUserStore } from "@/stores/userStore";
 import { absPath } from "@/utils/redirect";
 
 import PageDropdown from "./PageDropdown";
 import PageIndexActions from "./PageIndexActions";
-=======
-import { useUserStore } from "@/stores/userStore";
-
-import SharingIndicators from "components/Indices/SharingIndicators";
->>>>>>> 1fe37b09
 
 const helpHtml = `<div>
 <p>This textbox can be used to filter the pages displayed.
