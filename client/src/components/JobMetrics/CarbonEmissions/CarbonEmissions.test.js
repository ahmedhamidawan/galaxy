import { mount } from "@vue/test-utils";
import { getLocalVue } from "tests/jest/helpers";

import CarbonEmissions from "./CarbonEmissions";
<<<<<<< HEAD
import { mount } from "@vue/test-utils";
import { worldwideCarbonIntensity, worldwidePowerUsageEffectiveness } from "./carbonEmissionConstants.js";
=======
>>>>>>> d5e95779

const localVue = getLocalVue();

const oneGibibyteMemoryInMebibyte = 1024;
const oneHourInSeconds = 3600;
const testServerInstance = {
    name: "some-server-name",
    cpuInfo: {
        modelName: "some-processor-name",
        totalAvailableCores: 10,
        tdp: 100,
    },
};

describe("CarbonEmissions/CarbonEmissions.vue", () => {
    it("correctly calculates carbon emissions.", () => {
        const wrapper = mount(CarbonEmissions, {
            propsData: {
                carbonIntensity: worldwideCarbonIntensity,
                coresAllocated: 1,
                estimatedServerInstance: testServerInstance,
                jobRuntimeInSeconds: oneHourInSeconds,
                memoryAllocatedInMebibyte: oneGibibyteMemoryInMebibyte,
                powerUsageEffectiveness: worldwidePowerUsageEffectiveness,
            },
            localVue,
        });

        const cpuEmissions = wrapper.find("#cpu-carbon-emissions").text();
        const memoryEmissions = wrapper.find("#memory-carbon-emissions").text();
        const cpuEnergyUsage = wrapper.find("#cpu-energy-usage").text();
        const memoryEnergyUsage = wrapper.find("#memory-energy-usage").text();

        expect(cpuEmissions).toMatch("8 g CO2e");
        expect(memoryEmissions).toMatch("295 mg CO2e");
        expect(cpuEnergyUsage).toMatch("17 mW⋅h");
        expect(memoryEnergyUsage).toMatch("1 mW⋅h");
    });

    it("does not render memory estimates when no value can be determined.", () => {
        const wrapper = mount(CarbonEmissions, {
            propsData: {
                coresAllocated: 1,
                estimatedServerInstance: testServerInstance,
                jobRuntimeInSeconds: 1,
            },
            localVue,
        });

        expect(wrapper.find("#memory-carbon-emissions").exists()).toBe(false);
        expect(wrapper.find("#memory-energy-usage").exists()).toBe(false);
    });

    it("takes the configured `powerUsageEffectiveness` value into account.", () => {
        const wrapper = mount(CarbonEmissions, {
            propsData: {
                carbonIntensity: 1,
                coresAllocated: 1,
                estimatedServerInstance: testServerInstance,
                jobRuntimeInSeconds: 1,
                memoryAllocatedInMebibyte: 1,
                powerUsageEffectiveness: 0,
            },
            localVue,
        });

        const cpuEmissions = wrapper.find("#cpu-carbon-emissions").text();
        const cpuEnergyUsage = wrapper.find("#cpu-energy-usage").text();
        const memoryEmissions = wrapper.find("#memory-carbon-emissions").text();
        const memoryEnergyUsage = wrapper.find("#memory-energy-usage").text();

        expect(cpuEmissions).toMatch("0 g CO2e");
        expect(cpuEnergyUsage).toMatch("0 kW⋅h");
        expect(memoryEmissions).toMatch("0 g CO2e");
        expect(memoryEnergyUsage).toMatch("0 kW⋅h");
    });

    it("takes the configured `carbonIntensity` value into account.", () => {
        const wrapper = mount(CarbonEmissions, {
            propsData: {
                carbonIntensity: 0,
                coresAllocated: 1,
                estimatedServerInstance: testServerInstance,
                jobRuntimeInSeconds: 1,
                memoryAllocatedInMebibyte: 1,
                powerUsageEffectiveness: 1,
            },
            localVue,
        });

        const cpuEmissions = wrapper.find("#cpu-carbon-emissions").text();
        const memoryEmissions = wrapper.find("#memory-carbon-emissions").text();

        expect(cpuEmissions).toMatch("0 g CO2e");
        expect(memoryEmissions).toMatch("0 g CO2e");
    });

    it("displays text saying that global values were used when the `geographicalServerLocationName` prop is set to `GLOBAL`.", () => {
        const carbonIntensity = worldwideCarbonIntensity;
        const wrapper = mount(CarbonEmissions, {
            propsData: {
                carbonIntensity,
                coresAllocated: 2,
                estimatedServerInstance: testServerInstance,
                jobRuntimeInSeconds: 2,
                geographicalServerLocationName: "GLOBAL",
            },
            localVue,
        });
        const locationText = wrapper.find("#location-explanation").element;
        expect(locationText).toHaveTextContent(
            `1. Based off of the global carbon intensity value of ${carbonIntensity}.`
        );
    });

    it("displays text saying that the carbon intensity value corresponding to `geographicalServerLocationName` was used.", () => {
        const locationName = "Italy";
        const carbonIntensity = worldwideCarbonIntensity;
        const wrapper = mount(CarbonEmissions, {
            propsData: {
                carbonIntensity,
                coresAllocated: 2,
                estimatedServerInstance: testServerInstance,
                jobRuntimeInSeconds: 2,
                memoryAllocatedInMebibyte: oneGibibyteMemoryInMebibyte,
                powerUsageEffectiveness: worldwideCarbonIntensity,
                geographicalServerLocationName: locationName,
            },
            localVue,
        });

        const locationElement = wrapper.find("#location-explanation").element;
        expect(locationElement).toHaveTextContent(
            `1. based off of this galaxy instance's configured location of ${locationName}, which has a carbon intensity value of ${carbonIntensity} gCO2/kWh.`
        );
    });

    it("displays text saying that global average values for PUE where used when `powerUsageEffectiveness` matches the global average.", () => {
        const powerUsageEffectiveness = worldwidePowerUsageEffectiveness;
        const wrapper = mount(CarbonEmissions, {
            propsData: {
                carbonIntensity: 1,
                coresAllocated: 1,
                estimatedServerInstance: testServerInstance,
                jobRuntimeInSeconds: 1,
                memoryAllocatedInMebibyte: 1,
                powerUsageEffectiveness,
            },
            localVue,
        });

        const locationElement = wrapper.find("#pue").element;
        expect(locationElement).toHaveTextContent(
            `2. Using the global default power usage effectiveness value of ${powerUsageEffectiveness}.`
        );
    });
});<|MERGE_RESOLUTION|>--- conflicted
+++ resolved
@@ -1,12 +1,8 @@
 import { mount } from "@vue/test-utils";
 import { getLocalVue } from "tests/jest/helpers";
 
+import { worldwideCarbonIntensity, worldwidePowerUsageEffectiveness } from "./carbonEmissionConstants.js";
 import CarbonEmissions from "./CarbonEmissions";
-<<<<<<< HEAD
-import { mount } from "@vue/test-utils";
-import { worldwideCarbonIntensity, worldwidePowerUsageEffectiveness } from "./carbonEmissionConstants.js";
-=======
->>>>>>> d5e95779
 
 const localVue = getLocalVue();
 
