--- conflicted
+++ resolved
@@ -10,7 +10,15 @@
                         There already exists a user with the email <i>{{ connectExternalEmail }}</i>. In order to associate this
                         account with <i>{{ connectExternalLabel }}</i>, you must first login to your existing account.
                     </b-alert>
+                    <b-alert :show="!!connectExternalProvider" variant="info">
+                        There already exists a user with the email <i>{{ connectExternalEmail }}</i>. In order to associate this
+                        account with <i>{{ connectExternalLabel }}</i>, you must first login to your existing account.
+                    </b-alert>
                     <b-form id="login" @submit.prevent="submitLogin()">
+                        <b-card no-body>
+                            <b-card-header v-if="!connectExternalProvider">
+                                <span>{{ headerWelcome }}</span>
+                            </b-card-header>
                         <b-card no-body>
                             <b-card-header v-if="!connectExternalProvider">
                                 <span>{{ headerWelcome }}</span>
@@ -18,11 +26,7 @@
                             <b-card-body>
                                 <div>
                                     <!-- standard internal galaxy login -->
-<<<<<<< HEAD
-                                    <b-form-group :label="labelNameAddress">
-=======
                                     <b-form-group label="Public Name or Email Address">
->>>>>>> 2c1a69c5
                                         <b-form-input
                                             v-if="!connectExternalProvider"
                                             v-model="login"
@@ -53,6 +57,7 @@
                                 <div v-if="enableOidc">
                                     <!-- OIDC login-->
                                     <external-login :login_page="true" :exclude_idps="[connectExternalProvider]"/>
+                                    <external-login :login_page="true" :exclude_idps="[connectExternalProvider]"/>
                                 </div>
                             </b-card-body>
                             <b-card-footer>
@@ -61,10 +66,6 @@
                                     <span v-if="allowUserCreation">
                                         <a
                                             id="register-toggle"
-<<<<<<< HEAD
-                                            v-localize
-=======
->>>>>>> 2c1a69c5
                                             href="javascript:void(0)"
                                             role="button"
                                             @click.prevent="toggleLogin">
@@ -72,13 +73,8 @@
                                         </a>
                                     </span>
                                     <span v-else>
-<<<<<<< HEAD
-                                        Registration for this Galaxy instance is disabled. Please contact an administrator
-                                        for assistance.
-=======
                                         Registration for this Galaxy instance is disabled. Please contact an
                                         administrator for assistance.
->>>>>>> 2c1a69c5
                                     </span>
                                 </span>
                                 <span v-else>
@@ -184,6 +180,18 @@
             var urlParams = new URLSearchParams(window.location.search);
             return urlParams.get("connect_external_label");
         },
+        connectExternalEmail() {
+            var urlParams = new URLSearchParams(window.location.search);
+            return urlParams.get("connect_external_email");
+        },
+        connectExternalProvider() {
+            var urlParams = new URLSearchParams(window.location.search);
+            return urlParams.get("connect_external_provider");
+        },
+        connectExternalLabel() {
+            var urlParams = new URLSearchParams(window.location.search);
+            return urlParams.get("connect_external_label");
+        },
         welcomeUrlWithRoot() {
             return withPrefix(this.welcomeUrl);
         },
@@ -194,6 +202,9 @@
         },
         submitLogin() {
             let redirect = this.redirect;
+            if (this.connectExternalEmail) {
+                this.login = this.connectExternalEmail;
+            }
             if (this.connectExternalEmail) {
                 this.login = this.connectExternalEmail;
             }
@@ -217,6 +228,8 @@
                         window.location = encodeURI(data.redirect);
                     } else if (this.connectExternalProvider) {
                         window.location = withPrefix("/user/external_ids?connect_external=true");
+                    } else if (this.connectExternalProvider) {
+                        window.location = withPrefix("/user/external_ids?connect_external=true");
                     } else {
                         window.location = withPrefix("/");
                     }
@@ -224,6 +237,12 @@
                 .catch((error) => {
                     this.messageVariant = "danger";
                     const message = error.response.data && error.response.data.err_msg;
+                    if (this.connectExternalProvider && message && message.toLowerCase().includes("invalid")) {
+                        this.messageText =
+                            message + " Try logging in to the existing account through an external provider below.";
+                    } else {
+                        this.messageText = message || "Login failed for an unknown reason.";
+                    }
                     if (this.connectExternalProvider && message && message.toLowerCase().includes("invalid")) {
                         this.messageText =
                             message + " Try logging in to the existing account through an external provider below.";
@@ -251,6 +270,9 @@
         returnToLogin() {
             window.location = withPrefix("/login/start");
         },
+        returnToLogin() {
+            window.location = withPrefix("/login/start");
+        },
     },
 };
 </script>
