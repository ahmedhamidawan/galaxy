<template>
    <div class="container">
        <div class="row justify-content-md-center">
            <div class="col col-lg-6">
                <b-alert :show="!!registrationWarningMessage" variant="info">
                    {{ registrationWarningMessage }}
                </b-alert>
                <b-alert :show="!!messageText" :variant="messageVariant">
                    {{ messageText }}
                </b-alert>
                <b-form id="confirmation" @submit.prevent="submit()">
                    <b-card no-body header="Confirm new account creation">
                        <b-card-body>
                            <p>Looks like you are about to create a new account!</p>
                            <p>
                                Do you already have a Galaxy account? If so, click
                                <em>'No, go back to login'</em> to log in using your existing username and password to
                                connect this account via <strong>User Preferences</strong>.
                                <a
                                    href="https://galaxyproject.org/authnz/use/oidc/idps/custos/#link-an-existing-galaxy-account"
                                    target="_blank">
                                    More details here.
                                </a>
                            </p>
                            <p>
                                If you wish to continue and create a new account, select
                                <em>'Yes, create new account'</em>.
                            </p>
                            <p>
                                Reminder: Registration and usage of multiple accounts is tracked and such accounts are
                                subject to termination and data deletion on public Galaxy servers. Connect existing
                                account now to continue to use your existing data and avoid possible loss of data.
                            </p>
                            <b-form-group>
                                <b-form-checkbox v-model="termsRead">
                                    I have read and accept these terms to create a new Galaxy account.
                                </b-form-checkbox>
                            </b-form-group>
                            <b-button name="confirm" type="submit" :disabled="!termsRead" @click.prevent="submit">
                                Yes, create new account
                            </b-button>
                            <b-button name="cancel" type="submit" @click.prevent="login">No, go back to login</b-button>
                        </b-card-body>
                        <b-card-footer>
                            Already have an account?
                            <a id="login-toggle" href="javascript:void(0)" role="button" @click.prevent="login">
                                Log in here.
                            </a>
                        </b-card-footer>
                    </b-card>
                </b-form>
            </div>
            <div v-if="termsUrl" class="col">
                <b-embed type="iframe" :src="termsUrlwithRoot" aspect="1by1" />
            </div>
        </div>
    </div>
</template>
<script>
import axios from "axios";
import Vue from "vue";
import BootstrapVue from "bootstrap-vue";
import { withPrefix } from "utils/redirect";

Vue.use(BootstrapVue);

export default {
    props: {
        registrationWarningMessage: {
            type: String,
            default: null,
        },
        termsUrl: {
            type: String,
            default: null,
        },
    },
    data() {
        return {
            messageText: null,
            messageVariant: null,
            termsRead: false,
        };
    },
    computed: {
        termsUrlwithRoot() {
            return withPrefix(this.termsUrl);
        },
    },
    methods: {
        login() {
            // set url to redirect user to 3rd party management after login
            this.$emit("setRedirect", "/user/external_ids");
            window.location = withPrefix("/login");
        },
        submit() {
            const urlParams = new URLSearchParams(window.location.search);
            const token = urlParams.get("provider_token");
<<<<<<< HEAD
            const provider = urlParams.get("provider");
=======
            const provider = urlParams.get("provider") || "custos";
>>>>>>> 6e2b8cce
            axios
                .post(withPrefix(`/authnz/${provider}/create_user?token=${token}`))
                .then((response) => {
                    if (response.data.redirect_uri) {
                        window.location = response.data.redirect_uri;
                    } else {
                        window.location = withPrefix("/");
                    }
                })
                .catch((error) => {
                    this.messageVariant = "danger";
                    const message = error.response.data && error.response.data.err_msg;
                    this.messageText = message || "Login failed for an unknown reason.";
                });
        },
    },
};
</script><|MERGE_RESOLUTION|>--- conflicted
+++ resolved
@@ -96,11 +96,7 @@
         submit() {
             const urlParams = new URLSearchParams(window.location.search);
             const token = urlParams.get("provider_token");
-<<<<<<< HEAD
-            const provider = urlParams.get("provider");
-=======
             const provider = urlParams.get("provider") || "custos";
->>>>>>> 6e2b8cce
             axios
                 .post(withPrefix(`/authnz/${provider}/create_user?token=${token}`))
                 .then((response) => {
