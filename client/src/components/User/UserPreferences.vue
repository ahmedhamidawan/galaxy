--- conflicted
+++ resolved
@@ -88,14 +88,9 @@
         return {
             email: "",
             diskUsage: "",
-<<<<<<< HEAD
-            quotaUsageString: "",
-            root: getAppRoot(),
-=======
             diskQuota: "",
             storageDashboardUrl: `${getAppRoot()}storage`,
-            baseUrl: `${getAppRoot()}user`,
->>>>>>> 5bf875e1
+            root: getAppRoot(),
             messageVariant: null,
             message: null,
             submittedNames: [],
