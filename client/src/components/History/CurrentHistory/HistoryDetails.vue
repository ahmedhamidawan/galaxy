--- conflicted
+++ resolved
@@ -6,28 +6,7 @@
         :writeable="writeable"
         @save="onSave">
         <template v-slot:name>
-<<<<<<< HEAD
-            <h3 v-short="history.name || 'History'" data-description="name display" />
-            <h5 class="history-size mt-1">
-                <span v-if="history.size">
-                    <div>{{ history.size | niceFileSize }}</div>
-                    <div class="dataCounts">
-                        <a href="javascript:void(0)" @click="filterText('')"
-                            >{{ history.contents_active.active }} active,
-                        </a>
-                        <a href="javascript:void(0)" @click="filterText('deleted=true')"
-                            >{{ history.contents_active.deleted }} deleted,
-                        </a>
-                        <a href="javascript:void(0)" @click="filterText('visible=false')"
-                            >{{ history.contents_active.hidden }} hidden</a
-                        >
-                    </div>
-                </span>
-                <span v-else v-localize>(empty)</span>
-            </h5>
-=======
             <h3 data-description="name display" class="my-2" v-short="history.name || 'History'" />
->>>>>>> 814be2b7
         </template>
     </Details>
 </template>
