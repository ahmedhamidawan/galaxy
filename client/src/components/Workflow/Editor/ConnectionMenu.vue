--- conflicted
+++ resolved
@@ -36,14 +36,6 @@
 const { focused } = useFocusWithin(menu);
 
 const activeElement = ref(0);
-<<<<<<< HEAD
-const menuItem = ref<HTMLLIElement[]>([]);
-const emit = defineEmits<{ (e: "closeMenu", value: boolean): void }>();
-
-onMounted(() => {
-    const firstItem = menuItem.value[0];
-    firstItem?.focus();
-=======
 const menuItem = ref<HTMLLIElement[] | HTMLLIElement>();
 const emit = defineEmits<{ (e: "closeMenu", value: boolean): void }>();
 
@@ -55,7 +47,6 @@
             menuItem.value.focus();
         }
     }
->>>>>>> 86947241
 });
 
 watch(focused, (focused) => {
@@ -74,16 +65,6 @@
 }
 
 function increment() {
-<<<<<<< HEAD
-    activeElement.value += 1;
-    activeElement.value = Math.min(activeElement.value, menuItem.value!.length - 1);
-    menuItem.value[activeElement.value]?.focus();
-}
-
-function decrement() {
-    activeElement.value = Math.max(activeElement.value - 1, 0);
-    menuItem.value[activeElement.value]?.focus();
-=======
     if (menuItem.value && "length" in menuItem.value) {
         activeElement.value += 1;
         activeElement.value = Math.min(activeElement.value, menuItem.value!.length - 1);
@@ -96,7 +77,6 @@
         activeElement.value = Math.max(activeElement.value - 1, 0);
         menuItem.value![activeElement.value].focus();
     }
->>>>>>> 86947241
 }
 
 function terminalToInputObject(terminal: InputTerminals, connected: boolean): InputObject {
