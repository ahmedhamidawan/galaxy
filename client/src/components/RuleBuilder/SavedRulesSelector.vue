<template>
    <div class="btn-group dropdown">
        <span
            class="fas fa-history rule-builder-view-source"
            :class="{ disabled: numOfSavedRules == 0 }"
            v-b-tooltip.hover.bottom
            :title="savedRulesMenu"
            data-toggle="dropdown"
            id="savedRulesButton"></span>
        <div class="dropdown-menu" role="menu">
            <a
                class="rule-link dropdown-item saved-rule-item"
<<<<<<< HEAD
                v-for="(session, index) in savedRules"
=======
                v-for="session in sortSavedRules"
>>>>>>> 581ee8ed
                :key="session.dateTime"
                @click="$emit('update-rules', session.rule)"
                v-b-tooltip.hover.right
                :title="formatPreview(session.rule, index)"
                >Saved rule from {{ formatDate(session.dateTime) }}
            </a>
        </div>
    </div>
</template>

<script>
import Vue from "vue";
import _l from "utils/localization";
import BootstrapVue from "bootstrap-vue";
import moment from "moment";
import { RULES, MAPPING_TARGETS } from "mvc/rules/rule-definitions";

Vue.use(BootstrapVue);
export default {
    data: function () {
        return {
            savedRulesMenu: _l("Recently used rules"),
        };
    },
    props: {
        savedRules: {
            type: Array,
            required: true,
        },
        ruleColHeaders: {
            type: Array,
            required: true,
        },
    },
    computed: {
        numOfSavedRules: function () {
            return this.savedRules.length;
        },
        sortSavedRules: function () {
            return [...this.savedRules].sort(this.onSessionDateTime);
        },
    },
    methods: {
        formatDate(dateTime) {
            return moment.utc(dateTime).from(moment().utc());
        },
<<<<<<< HEAD
        formatPreview(savedRuleJson, index) {
            let prettyString = "";
            let delim = "";
            let numOfPreviewedRules = 0;
            const savedRule = JSON.parse(savedRuleJson);
            savedRule.rules.forEach((element) => {
                if (numOfPreviewedRules == 5) {
                    return prettyString;
                } else {
                    prettyString += delim + RULES[element.type].display(element, this.ruleColHeaders[index]);
                    prettyString = prettyString.slice(0, -1);
                    delim = ", ";
                    numOfPreviewedRules++;
                }
            });
            savedRule.mapping.forEach((element) => {
                if (numOfPreviewedRules == 5) {
                    return prettyString;
                } else {
                    prettyString += delim + "Set " + MAPPING_TARGETS[element.type].label;
                    delim = ", ";
                    numOfPreviewedRules++;
                }
            });
            return prettyString;
=======
        onSessionDateTime(a, b) {
            var first = new Date(a.dateTime).getTime();
            var second = new Date(b.dateTime).getTime();
            return second - first;
>>>>>>> 581ee8ed
        },
    },
};
</script>

<style>
.saved-rule-item:hover {
    color: white !important;
}
</style><|MERGE_RESOLUTION|>--- conflicted
+++ resolved
@@ -10,11 +10,7 @@
         <div class="dropdown-menu" role="menu">
             <a
                 class="rule-link dropdown-item saved-rule-item"
-<<<<<<< HEAD
-                v-for="(session, index) in savedRules"
-=======
-                v-for="session in sortSavedRules"
->>>>>>> 581ee8ed
+                v-for="(session, index) in sortSavedRules"
                 :key="session.dateTime"
                 @click="$emit('update-rules', session.rule)"
                 v-b-tooltip.hover.right
@@ -61,7 +57,6 @@
         formatDate(dateTime) {
             return moment.utc(dateTime).from(moment().utc());
         },
-<<<<<<< HEAD
         formatPreview(savedRuleJson, index) {
             let prettyString = "";
             let delim = "";
@@ -87,12 +82,10 @@
                 }
             });
             return prettyString;
-=======
         onSessionDateTime(a, b) {
             var first = new Date(a.dateTime).getTime();
             var second = new Date(b.dateTime).getTime();
             return second - first;
->>>>>>> 581ee8ed
         },
     },
 };
