import { createTestingPinia } from "@pinia/testing";
<<<<<<< HEAD
import { mount, shallowMount, type Wrapper } from "@vue/test-utils";
=======
import { shallowMount, Wrapper } from "@vue/test-utils";
>>>>>>> 12ce6afb
import flushPromises from "flush-promises";
import { PiniaVuePlugin, setActivePinia } from "pinia";
import { getLocalVue } from "tests/jest/helpers";

import invocationData from "../Workflow/test/json/invocation.json";

import WorkflowInvocationState from "./WorkflowInvocationState.vue";

const localVue = getLocalVue();
localVue.use(PiniaVuePlugin);

const selectors = {
    invocationSummary: ".invocation-overview",
    bAlertStub: "balert-stub",
    spanElement: "span",
    invocationReportTab: "btab-stub[title='Report']",
    fullPageHeading: "anonymous-stub[h1='true']",
};

/** Invocation data to be expected in the store */
const invocationById = {
    [invocationData.id]: invocationData,
    "not-fetched-invocation": null,
    "non-terminal-id": {
        ...invocationData,
        id: "non-terminal-id",
        state: "new",
    },
    "non-terminal-jobs": {
        ...invocationData,
        id: "non-terminal-jobs",
    },
};

// Jobs summary constants
const invocationDataJobsSummary = {
    model: "WorkflowInvocation",
    states: {},
    populated_state: "ok",
};
const invocationJobsSummaryById = {
    [invocationData.id]: invocationDataJobsSummary,
    "not-fetched-invocation": null,
    "non-terminal-id": invocationDataJobsSummary,
    "non-terminal-jobs": {
        ...invocationDataJobsSummary,
        states: {
            running: 1,
        },
    },
};

// Mock the invocation store to return the expected invocation data given the invocation ID
jest.mock("@/stores/invocationStore", () => {
    const originalModule = jest.requireActual("@/stores/invocationStore");
    const mockFetchInvocationForId = jest.fn().mockImplementation((fetchParams) => {
        if (fetchParams.id === "error-invocation") {
            throw new Error("User does not own specified item.");
        }
    });
    const mockFetchInvocationJobsSummaryForId = jest.fn();
    return {
        ...originalModule,
        useInvocationStore: () => ({
            ...originalModule.useInvocationStore(),
            getInvocationById: jest.fn().mockImplementation((invocationId) => {
                return invocationById[invocationId];
            }),
            getInvocationJobsSummaryById: jest.fn().mockImplementation((invocationId) => {
                return invocationJobsSummaryById[invocationId];
            }),
            fetchInvocationForId: mockFetchInvocationForId,
            fetchInvocationJobsSummaryForId: mockFetchInvocationJobsSummaryForId,
        }),
        mockFetchInvocationForId,
        mockFetchInvocationJobsSummaryForId,
    };
});

// Mock the workflow store to return a workflow for `getStoredWorkflowByInstanceId`
jest.mock("@/stores/workflowStore", () => {
    const originalModule = jest.requireActual("@/stores/workflowStore");
    return {
        ...originalModule,
        useWorkflowStore: () => ({
            ...originalModule.useWorkflowStore(),
            getStoredWorkflowByInstanceId: jest.fn().mockImplementation(() => {
                return {
                    id: "workflow-id",
                    name: "Test Workflow",
                    version: 0,
                };
            }),
        }),
    };
});

/** Mount the WorkflowInvocationState component with the given invocation ID
 * @param invocationId The invocation ID to be passed as a prop
 * @param shallow Whether to use shallowMount or mount
 * @param fullPage Whether to render the header as well or just the invocation state tabs
 * @returns The mounted wrapper
 */
async function mountWorkflowInvocationState(invocationId: string, isFullPage = false) {
    const pinia = createTestingPinia();
    setActivePinia(pinia);

    const wrapper = shallowMount(WorkflowInvocationState as object, {
        propsData: {
            invocationId,
            isFullPage,
        },
        pinia,
        localVue,
    });
    await flushPromises();
    return wrapper;
}

describe("WorkflowInvocationState check invocation and job terminal states", () => {
    it("determines that invocation and job states are terminal with terminal invocation", async () => {
        const wrapper = await mountWorkflowInvocationState(invocationData.id);
        expect(isInvocationAndJobTerminal(wrapper)).toBe(true);

        // Invocation is fetched once and the jobs summary isn't fetched at all for terminal invocations
        assertInvocationFetched(1);
        assertJobsSummaryFetched(0);
    });

    it("determines that invocation and job states are not terminal with no fetched invocation", async () => {
        const wrapper = await mountWorkflowInvocationState("not-fetched-invocation");
        expect(isInvocationAndJobTerminal(wrapper)).toBe(false);

        // Invocation is fetched once and the jobs summary is then never fetched if the invocation is not in the store
        assertInvocationFetched(1);
        assertJobsSummaryFetched(0);

        // expect there to be an alert for the missing invocation
        const alert = wrapper.find(selectors.bAlertStub);
        expect(alert.attributes("variant")).toBe("info");
        const span = alert.find(selectors.spanElement);
        expect(span.text()).toBe("Invocation not found.");
    });

    it("determines that invocation is not terminal with non-terminal state", async () => {
        const wrapper = await mountWorkflowInvocationState("non-terminal-id");
        expect(isInvocationAndJobTerminal(wrapper)).toBe(false);

        // Only the invocation is fetched for non-terminal invocations; once for the initial fetch and then for the polling
        assertInvocationFetched(2);
        assertJobsSummaryFetched(0);
    });

    it("determines that job states are not terminal with non-terminal jobs but scheduled invocation", async () => {
        const wrapper = await mountWorkflowInvocationState("non-terminal-jobs");
        expect(isInvocationAndJobTerminal(wrapper)).toBe(false);

        // Only the jobs summary should be polled, the invocation is initially fetched only since it is in scheduled/terminal state
        assertInvocationFetched(1);
        assertJobsSummaryFetched(1);
    });

    it("determines that errored invocation fetches are handled correctly", async () => {
        const wrapper = await mountWorkflowInvocationState("error-invocation");
        expect(isInvocationAndJobTerminal(wrapper)).toBe(false);

        // Invocation is fetched once and the jobs summary isn't fetched at all for errored invocations
        assertInvocationFetched(1);
        assertJobsSummaryFetched(0);

        // expect there to be an alert for the handled error
        const alert = wrapper.find(selectors.bAlertStub);
        expect(alert.attributes("variant")).toBe("danger");
        expect(alert.text()).toBe("User does not own specified item.");
    });
});

describe("WorkflowInvocationState check 'Report' tab disabled state and header", () => {
    it("determines that 'Report' tab is disabled for non-terminal invocation", async () => {
        const wrapper = await mountWorkflowInvocationState("non-terminal-id");
        const reportTab = wrapper.find(selectors.invocationReportTab);
        expect(reportTab.attributes("disabled")).toBe("true");
    });
    it("determines that 'Report' tab is not disabled for terminal invocation", async () => {
        const wrapper = await mountWorkflowInvocationState(invocationData.id);
        const reportTab = wrapper.find(selectors.invocationReportTab);
        expect(reportTab.attributes("disabled")).toBeUndefined();
    });
});

/**
 * This is a somewhat hacky way to determine if the invocation and job states are terminal without
 * exposing the internals of the component. This is just to restore the previous behavior of the test
 * and it only uses the wrapper to check the props of the invocation summary component.
 */
function isInvocationAndJobTerminal(wrapper: Wrapper<Vue>): boolean {
    const invocationSummary = wrapper.find(selectors.invocationSummary);
    return invocationSummary.exists() && invocationSummary.html().includes('invocationandjobterminal="true"');
}

/** Asserts that the invocation was fetched in the store the given number of times */
function assertInvocationFetched(count = 1) {
    const { mockFetchInvocationForId } = jest.requireMock("@/stores/invocationStore");
    expect(mockFetchInvocationForId).toHaveBeenCalledTimes(count);
}

/** Asserts that the jobs summary was fetched in the store the given number of times */
function assertJobsSummaryFetched(count = 1) {
    const { mockFetchInvocationJobsSummaryForId } = jest.requireMock("@/stores/invocationStore");
    expect(mockFetchInvocationJobsSummaryForId).toHaveBeenCalledTimes(count);
}<|MERGE_RESOLUTION|>--- conflicted
+++ resolved
@@ -1,9 +1,5 @@
 import { createTestingPinia } from "@pinia/testing";
-<<<<<<< HEAD
-import { mount, shallowMount, type Wrapper } from "@vue/test-utils";
-=======
-import { shallowMount, Wrapper } from "@vue/test-utils";
->>>>>>> 12ce6afb
+import { shallowMount, type Wrapper } from "@vue/test-utils";
 import flushPromises from "flush-promises";
 import { PiniaVuePlugin, setActivePinia } from "pinia";
 import { getLocalVue } from "tests/jest/helpers";
