/**
 * Utilities file for Panel Searches (panel/client search + advanced/backend search)
 */
<<<<<<< HEAD
import { escapeRegExp, orderBy } from "lodash";
=======
import { orderBy } from "lodash";
>>>>>>> e6b0b514
import levenshteinDistance from "utils/levenshtein";

const TOOLS_RESULTS_SORT_LABEL = "apiSort";
const TOOLS_RESULTS_SECTIONS_HIDE = ["Expression Tools"];
const STRING_REPLACEMENTS = [" ", "-", "(", ")", "'", ":"];

// Converts filterSettings { key: value } to query = "key:value"
export function createWorkflowQuery(filterSettings) {
    let query = "";
    query = Object.entries(filterSettings)
        .filter(([filter, value]) => value)
        .map(([filter, value]) => {
            if (value === true) {
                return `is:${filter}`;
            }
            return `${filter}:${value}`;
        })
        .join(" ");
    if (Object.keys(filterSettings).length == 1 && filterSettings.name) {
        return filterSettings.name;
    }
    return query;
}

/** Converts filters into tool search backend whoosh query.
 * @param {Object} filterSettings e.g.: {"name": "Tool Name", "section": "Collection", ...}
 * @param {String} panelView (if not `default`, does ontology search at backend)
 * @param {Array} toolbox (to find ontology id if given ontology name)
 * @returns parsed Whoosh `query`
 * @example
 *      createWhooshQuery(filterSettings, 'ontology:edam_topics', toolbox)
 *      return query = "(name:(skew) name_exact:(skew) description:(skew)) AND (edam_topics:(topic_0797) AND )"
 */
export function createWhooshQuery(filterSettings, panelView, toolbox) {
    let query = "(";
    // add description+name_exact fields = name, to do a combined OrGroup at backend
    const name = filterSettings["name"];
    if (name) {
        query += "name:(" + name + ") ";
        query += "name_exact:(" + name + ") ";
        query += "description:(" + name + ")";
    }
    query += ") AND (";
    for (const [key, filterValue] of Object.entries(filterSettings)) {
        // get ontology keys if view is not default
        if (key === "section" && panelView !== "default") {
            const ontology = toolbox.find(({ name }) => name && name.toLowerCase().match(filterValue.toLowerCase()));
            if (ontology) {
                let ontologyKey = "";
                if (panelView === "ontology:edam_operations") {
                    ontologyKey = "edam_operations";
                } else if (panelView === "ontology:edam_topics") {
                    ontologyKey = "edam_topics";
                }
                query += ontologyKey + ":(" + ontology.id + ") AND ";
            } else {
                query += key + ":(" + filterValue + ") AND ";
            }
        } else if (key == "id") {
            query += "id_exact:(" + filterValue + ") AND ";
        } else if (key != "name") {
            query += key + ":(" + filterValue + ") AND ";
        }
    }
    query += ")";
    return query;
}

// Determines width given the root and draggable element, smallest and largest size and the current position
export function determineWidth(rectRoot, rectDraggable, minWidth, maxWidth, direction, positionX) {
    let newWidth = null;
    if (direction === "right") {
        const offset = rectRoot.left - rectDraggable.left;
        newWidth = rectRoot.right - positionX - offset;
    } else {
        const offset = rectRoot.right - rectDraggable.left;
        newWidth = positionX - rectRoot.left + offset;
    }
    return Math.max(minWidth, Math.min(maxWidth, newWidth));
}

// Given toolbox and search results, returns filtered tool results
export function filterTools(tools, results) {
    let toolsResults = [];
    tools = flattenTools(tools);
    toolsResults = mapToolsResults(tools, results);
    toolsResults = sortToolsResults(toolsResults);
    toolsResults = removeDuplicateResults(toolsResults);
    return toolsResults;
}

// Given toolbox and search results, returns filtered tool results by sections
export function filterToolSections(tools, results) {
    let toolsResults = [];
    let toolsResultsSection = [];
    if (hasResults(results)) {
        toolsResults = tools.map((section) => {
            tools = flattenToolsSection(section);
            toolsResultsSection = mapToolsResults(tools, results);
            toolsResultsSection = sortToolsResults(toolsResultsSection);
            return {
                ...section,
                elems: toolsResultsSection,
            };
        });
        toolsResults = deleteEmptyToolsSections(toolsResults, results);
    } else {
        toolsResults = tools;
    }
    return toolsResults;
}

export function hasResults(results) {
    return Array.isArray(results) && results.length > 0;
}

/**
 * Given toolbox, keys to sort/search results by and a search query,
 * Does a direct string.match() comparison to find results,
 * If that produces nothing, runs DL distance alg to allow misspells
 *
 * @param {Array} tools - toolbox
 * @param {Object} keys - keys to sort and search results by
 * @param {String} query - a search query
 * @param {Boolean} usesDL - Optional: used for recursive call with DL if no string.match()
 * @returns tool ids sorted by order of keys that are being searched (+ closest matching term if DL)
 */
export function searchToolsByKeys(tools, keys, query, usesDL = false) {
    let returnedTools = [];
    let closestTerm = null;
    const queryValue = sanitizeString(query.trim().toLowerCase(), STRING_REPLACEMENTS);
    const minimumQueryLength = 5; // for DL
    for (const tool of tools) {
        for (const key of Object.keys(keys)) {
            if (tool[key] || key === "combined") {
                let actualValue = "";
                if (key === "combined") {
                    actualValue = (tool.name + tool.description).trim().toLowerCase();
                } else {
                    actualValue = tool[key].trim().toLowerCase();
                }
                const actualValueWords = actualValue.split(" ");
                actualValue = sanitizeString(actualValue, STRING_REPLACEMENTS);
                // do we care for exact matches && is it an exact match ?
                const order = keys.exact && actualValue === queryValue ? keys.exact : keys[key];
                if (!usesDL && actualValue.match(queryValue)) {
                    returnedTools.push({ id: tool.id, order });
                    break;
                } else if (usesDL) {
                    let substring = null;
                    if ((key == "name" || key == "description") && queryValue.length >= minimumQueryLength) {
                        substring = closestSubstring(queryValue, actualValue);
                    }
                    // there is a closestSubstring: matching tool found
                    if (substring) {
                        // get the closest matching term for substring
                        const foundTerm = matchingTerm(actualValueWords, substring);
                        if (foundTerm && (!closestTerm || (closestTerm && foundTerm.length < closestTerm.length))) {
                            closestTerm = foundTerm;
                        }
                        returnedTools.push({ id: tool.id, order, closestTerm });
                        break;
                    }
                }
            }
        }
    }
    // no results with string.match(): recursive call with usesDL
    if (!usesDL && returnedTools.length == 0) {
        return searchToolsByKeys(tools, keys, query, true);
    }
    // sorting results by indexed order of keys
    returnedTools = orderBy(returnedTools, ["order"], ["desc"]).map((tool) => tool.id);
    return { results: returnedTools, closestTerm: closestTerm };
}

export function flattenTools(tools) {
    let normalizedTools = [];
    tools.forEach((section) => {
        normalizedTools = normalizedTools.concat(flattenToolsSection(section));
    });
    return normalizedTools;
}

export function hideToolsSection(tools) {
    return tools.filter((section) => !TOOLS_RESULTS_SECTIONS_HIDE.includes(section.name));
}

export function removeDisabledTools(tools) {
    return tools.filter((section) => {
        if (section.model_class === "ToolSectionLabel") {
            return true;
        } else if (!section.elems && section.disabled) {
            return false;
        } else if (section.elems) {
            section.elems = section.elems.filter((el) => !el.disabled);
            if (!section.elems.length) {
                return false;
            }
        }
        return true;
    });
}

/**
 *
 * @param {String} query
 * @param {String} actualStr
 * @returns substring with smallest DL distance, or null
 */
function closestSubstring(query, actualStr) {
    // Max distance a query and substring can be apart
    const maxDistance = 1;
    // Create an array of all actualStr substrings that are query length, query length -1, and query length + 1
    const substrings = Array.from({ length: actualStr.length - query.length + 1 }, (_, i) =>
        actualStr.substr(i, query.length)
    );
    if (query.length > 1) {
        substrings.push(
            ...Array.from({ length: actualStr.length - query.length + 2 }, (_, i) =>
                actualStr.substr(i, query.length - 1)
            )
        );
    }
    if (actualStr.length > query.length) {
        substrings.push(
            ...Array.from({ length: actualStr.length - query.length }, (_, i) => actualStr.substr(i, query.length + 1))
        );
    }
    // check to see if any substrings have a levenshtein distance less than the max distance
    for (const substring of substrings) {
        if (levenshteinDistance(query, substring, true) <= maxDistance) {
            return substring;
        }
    }
    return null;
}

function isToolObject(tool) {
    // toolbox overhaul with typing will simplify this dramatically...
    // Right now, our shorthand is that tools have no 'text', and don't match
    // the model_class of the section/label.
    if (!tool.text && tool.model_class !== "ToolSectionLabel" && tool.model_class !== "ToolSection") {
        return true;
    }
    return false;
}

// given array and a substring, get the closest matching term for substring
function matchingTerm(termArray, substring) {
    const sanitized = sanitizeString(substring);

    for (const i in termArray) {
        const term = termArray[i];
        if (term.match(sanitized)) {
            return term;
        }
    }
    return null;
}

/**
 *
 * @param {String} value - to be sanitized
 * @param {Array} targets - Optional: characters to replace
 * @param {String} substitute - Optional: replacement character
 * @returns sanitized string
 */
function sanitizeString(value, targets = [], substitute = "") {
    let sanitized = value;
    targets.forEach((rep) => {
        sanitized = sanitized.replaceAll(rep, substitute);
    });

    return sanitized.replace(/[.*+?^${}()|[\]\\]/g, "\\$&");
}

function flattenToolsSection(section) {
    const flattenTools = [];
    if (section.elems) {
        section.elems.forEach((tool) => {
            if (isToolObject(tool)) {
                flattenTools.push(tool);
            }
        });
    } else if (isToolObject(section)) {
        // This might be a top-level section-less tool and not actually a
        // section.
        flattenTools.push(section);
    }
    return flattenTools;
}

function mapToolsResults(tools, results) {
    const toolsResults = tools
        .filter((tool) => !tool.text && results.includes(tool.id))
        .map((tool) => {
            Object.assign(tool, setSort(tool, results));
            return tool;
        });
    return toolsResults;
}

function removeDuplicateResults(results) {
    const uniqueTools = [];
    return results.filter((tool) => {
        if (!uniqueTools.includes(tool.id)) {
            uniqueTools.push(tool.id);
            return true;
        } else {
            return false;
        }
    });
}

function setSort(tool, results) {
    return { [TOOLS_RESULTS_SORT_LABEL]: results.indexOf(tool.id) };
}

function sortToolsResults(toolsResults) {
    return orderBy(toolsResults, [TOOLS_RESULTS_SORT_LABEL], ["asc"]);
}

function deleteEmptyToolsSections(tools, results) {
    let isSection = false;
    let isMatchedTool = false;
    tools = tools
        .filter((section) => {
            isSection = section.elems && section.elems.length > 0;
            isMatchedTool = !section.text && results.includes(section.id);
            return isSection || isMatchedTool;
        })
        .sort((sectionPrevious, sectionCurrent) => {
            if (sectionPrevious.elems.length == 0 || sectionCurrent.elems.length == 0) {
                return 0;
            }
            return results.indexOf(sectionPrevious.elems[0].id) - results.indexOf(sectionCurrent.elems[0].id);
        });

    return tools;
}<|MERGE_RESOLUTION|>--- conflicted
+++ resolved
@@ -1,11 +1,7 @@
 /**
  * Utilities file for Panel Searches (panel/client search + advanced/backend search)
  */
-<<<<<<< HEAD
-import { escapeRegExp, orderBy } from "lodash";
-=======
 import { orderBy } from "lodash";
->>>>>>> e6b0b514
 import levenshteinDistance from "utils/levenshtein";
 
 const TOOLS_RESULTS_SORT_LABEL = "apiSort";
