import axios from "axios";
import { defineStore } from "pinia";

import { getAppRoot } from "@/onload/loadConfig";
<<<<<<< HEAD
import type { Steps } from "@/stores/workflowStepStore";
=======
import { computed, ref, set } from "vue";
>>>>>>> e6b0b514

interface Workflow {
    [index: string]: any;
    steps: Steps;
}

export const useWorkflowStore = defineStore("workflowStore", () => {
    const workflowsByInstanceId = ref<{ [index: string]: Workflow }>({});

    const getStoredWorkflowByInstanceId = computed(() => (workflowId: string) => {
        return workflowsByInstanceId.value[workflowId];
    });

    const getStoredWorkflowIdByInstanceId = computed(() => (workflowId: string) => {
        const storedWorkflow = workflowsByInstanceId.value[workflowId];
        return storedWorkflow?.id;
    });

    const getStoredWorkflowNameByInstanceId = computed(() => (workflowId: string, defaultName = "...") => {
        const details = workflowsByInstanceId.value[workflowId];

        if (details && details.name) {
            return details.name;
        } else {
            return defaultName;
        }
    });

    // stores in progress promises to avoid overlapping requests
    const workflowDetailPromises = new Map<string, Promise<unknown>>();

    /**
     * Fetches workflow details, avoiding multiple fetches occurring simultaneously
     * @param workflowId instance id of workflow to fetch
     */
    async function fetchWorkflowForInstanceId(workflowId: string) {
        const promise = workflowDetailPromises.get(workflowId);

        if (promise) {
            console.debug("Workflow details fetching already requested for", workflowId);
            await promise;
        } else {
            console.debug("Fetching workflow details for", workflowId);

            const params = { instance: "true" };
            const promise = axios.get(`${getAppRoot()}api/workflows/${workflowId}`, { params });

            workflowDetailPromises.set(workflowId, promise);

            const { data } = await promise;

            set(workflowsByInstanceId.value, workflowId, data as Workflow);
        }

        workflowDetailPromises.delete(workflowId);
    }

    /**
     * Fetches workflow details only if they are not already in the store
     * @param workflowId instance id of workflow to maybe fetch
     */
    async function fetchWorkflowForInstanceIdCached(workflowId: string) {
        if (!Object.keys(workflowsByInstanceId.value).includes(workflowId)) {
            await fetchWorkflowForInstanceId(workflowId);
        }
    }

    return {
        workflowsByInstanceId,
        getStoredWorkflowByInstanceId,
        getStoredWorkflowIdByInstanceId,
        getStoredWorkflowNameByInstanceId,
        fetchWorkflowForInstanceId,
        fetchWorkflowForInstanceIdCached,
    };
});<|MERGE_RESOLUTION|>--- conflicted
+++ resolved
@@ -1,12 +1,9 @@
 import axios from "axios";
 import { defineStore } from "pinia";
+import { computed, ref, set } from "vue";
 
 import { getAppRoot } from "@/onload/loadConfig";
-<<<<<<< HEAD
 import type { Steps } from "@/stores/workflowStepStore";
-=======
-import { computed, ref, set } from "vue";
->>>>>>> e6b0b514
 
 interface Workflow {
     [index: string]: any;
