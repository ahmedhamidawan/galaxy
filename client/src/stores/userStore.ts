import { defineStore } from "pinia";
import { computed, ref } from "vue";

import { useUserLocalStorage } from "@/composables/userLocalStorage";
import { useHistoryStore } from "@/stores/historyStore";
import {
    addFavoriteToolQuery,
    getCurrentUser,
    removeFavoriteToolQuery,
    setCurrentThemeQuery,
} from "@/stores/users/queries";

interface User {
    id: string;
    email: string;
    tags_used: string[];
    isAnonymous: false;
}

interface AnonymousUser {
    isAnonymous: true;
}

interface Preferences {
    theme: string;
    favorites: { tools: string[] };
}

<<<<<<< HEAD
export const useUserStore = defineStore("userStore", () => {
    const toggledSideBar = useUserLocalStorage("user-store-toggled-side-bar", "tools");
    const showActivityBar = useUserLocalStorage("user-store-show-activity-bar", false);
    const currentUser = ref<User | null>(null);
    const currentPreferences = ref<Preferences | null>(null);
=======
export const useUserStore = defineStore(
    "userStore",
    () => {
        const toggledSideBar = ref("tools");
        const showActivityBar = ref(false);
        const currentUser = ref<User | AnonymousUser | null>(null);
        const currentPreferences = ref<Preferences | null>(null);
>>>>>>> b09b4db0

    let loadPromise: Promise<void> | null = null;

<<<<<<< HEAD
    const isAnonymous = computed(() => {
        return !currentUser.value?.email;
    });
=======
        const isAnonymous = computed(() => {
            return !("email" in (currentUser.value || []));
        });
>>>>>>> b09b4db0

    const currentTheme = computed(() => {
        return currentPreferences.value?.theme ?? null;
    });

    const currentFavorites = computed(() => {
        if (currentPreferences.value?.favorites) {
            return currentPreferences.value.favorites;
        } else {
            return { tools: [] };
        }
    });

    function setCurrentUser(user: User) {
        currentUser.value = user;
    }

    function loadUser() {
        if (!loadPromise) {
            loadPromise = getCurrentUser()
                .then(async (user) => {
                    const historyStore = useHistoryStore();
                    currentUser.value = { ...user, isAnonymous: !user.email };
                    currentPreferences.value = user?.preferences ?? null;
                    // TODO: This is a hack to get around the fact that the API returns a string
                    if (currentPreferences.value?.favorites) {
                        currentPreferences.value.favorites = JSON.parse(user?.preferences?.favorites ?? { tools: [] });
                    }
                    await historyStore.loadCurrentHistory();
                    // load first few histories for user to start pagination
                    await historyStore.loadHistories();
                })
                .catch((e) => {
                    console.error("Failed to load user", e);
                })
                .finally(() => {
                    loadPromise = null;
                });
        }
    }

<<<<<<< HEAD
    async function setCurrentTheme(theme: string) {
        if (!currentUser.value) {
            return;
        }
        const currentTheme = await setCurrentThemeQuery(currentUser.value.id, theme);
        if (currentPreferences.value) {
            currentPreferences.value.theme = currentTheme;
        }
    }
    async function addFavoriteTool(toolId: string) {
        if (!currentUser.value) {
            return;
=======
        async function setCurrentTheme(theme: string) {
            if (!currentUser.value || currentUser.value.isAnonymous) {
                return;
            }
            const currentTheme = await setCurrentThemeQuery(currentUser.value.id, theme);
            if (currentPreferences.value) {
                currentPreferences.value.theme = currentTheme;
            }
        }
        async function addFavoriteTool(toolId: string) {
            if (!currentUser.value || currentUser.value.isAnonymous) {
                return;
            }
            const tools = await addFavoriteToolQuery(currentUser.value.id, toolId);
            setFavoriteTools(tools);
        }

        async function removeFavoriteTool(toolId: string) {
            if (!currentUser.value || currentUser.value.isAnonymous) {
                return;
            }
            const tools = await removeFavoriteToolQuery(currentUser.value.id, toolId);
            setFavoriteTools(tools);
>>>>>>> b09b4db0
        }
        const tools = await addFavoriteToolQuery(currentUser.value.id, toolId);
        setFavoriteTools(tools);
    }

    async function removeFavoriteTool(toolId: string) {
        if (!currentUser.value) {
            return;
        }
        const tools = await removeFavoriteToolQuery(currentUser.value.id, toolId);
        setFavoriteTools(tools);
    }

    function setFavoriteTools(tools: string[]) {
        if (currentPreferences.value) {
            currentPreferences.value.favorites.tools = tools ?? { tools: [] };
        }
    }

    function toggleActivityBar() {
        showActivityBar.value = !showActivityBar.value;
    }
    function toggleSideBar(currentOpen = "") {
        toggledSideBar.value = toggledSideBar.value === currentOpen ? "" : currentOpen;
    }

    return {
        currentUser,
        currentPreferences,
        isAnonymous,
        currentTheme,
        currentFavorites,
        showActivityBar,
        toggledSideBar,
        loadUser,
        setCurrentUser,
        setCurrentTheme,
        addFavoriteTool,
        removeFavoriteTool,
        toggleActivityBar,
        toggleSideBar,
    };
});<|MERGE_RESOLUTION|>--- conflicted
+++ resolved
@@ -26,33 +26,17 @@
     favorites: { tools: string[] };
 }
 
-<<<<<<< HEAD
 export const useUserStore = defineStore("userStore", () => {
     const toggledSideBar = useUserLocalStorage("user-store-toggled-side-bar", "tools");
     const showActivityBar = useUserLocalStorage("user-store-show-activity-bar", false);
-    const currentUser = ref<User | null>(null);
+    const currentUser = ref<User | AnonymousUser | null>(null);
     const currentPreferences = ref<Preferences | null>(null);
-=======
-export const useUserStore = defineStore(
-    "userStore",
-    () => {
-        const toggledSideBar = ref("tools");
-        const showActivityBar = ref(false);
-        const currentUser = ref<User | AnonymousUser | null>(null);
-        const currentPreferences = ref<Preferences | null>(null);
->>>>>>> b09b4db0
 
     let loadPromise: Promise<void> | null = null;
 
-<<<<<<< HEAD
     const isAnonymous = computed(() => {
-        return !currentUser.value?.email;
+        return !("email" in (currentUser.value || []));
     });
-=======
-        const isAnonymous = computed(() => {
-            return !("email" in (currentUser.value || []));
-        });
->>>>>>> b09b4db0
 
     const currentTheme = computed(() => {
         return currentPreferences.value?.theme ?? null;
@@ -94,7 +78,6 @@
         }
     }
 
-<<<<<<< HEAD
     async function setCurrentTheme(theme: string) {
         if (!currentUser.value) {
             return;
@@ -107,31 +90,6 @@
     async function addFavoriteTool(toolId: string) {
         if (!currentUser.value) {
             return;
-=======
-        async function setCurrentTheme(theme: string) {
-            if (!currentUser.value || currentUser.value.isAnonymous) {
-                return;
-            }
-            const currentTheme = await setCurrentThemeQuery(currentUser.value.id, theme);
-            if (currentPreferences.value) {
-                currentPreferences.value.theme = currentTheme;
-            }
-        }
-        async function addFavoriteTool(toolId: string) {
-            if (!currentUser.value || currentUser.value.isAnonymous) {
-                return;
-            }
-            const tools = await addFavoriteToolQuery(currentUser.value.id, toolId);
-            setFavoriteTools(tools);
-        }
-
-        async function removeFavoriteTool(toolId: string) {
-            if (!currentUser.value || currentUser.value.isAnonymous) {
-                return;
-            }
-            const tools = await removeFavoriteToolQuery(currentUser.value.id, toolId);
-            setFavoriteTools(tools);
->>>>>>> b09b4db0
         }
         const tools = await addFavoriteToolQuery(currentUser.value.id, toolId);
         setFavoriteTools(tools);
