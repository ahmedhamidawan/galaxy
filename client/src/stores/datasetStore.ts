--- conflicted
+++ resolved
@@ -1,11 +1,7 @@
 import { defineStore } from "pinia";
 import { computed, set } from "vue";
 
-<<<<<<< HEAD
-import type { DatasetEntry, HDADetailed, HistoryContentItemBase } from "@/api";
-=======
-import { type DatasetDetails, type DatasetEntry, type HistoryContentItemBase, isInaccessible } from "@/api";
->>>>>>> 316eb5bf
+import { type DatasetEntry, type HDADetailed, type HistoryContentItemBase, isInaccessible } from "@/api";
 import { fetchDataset } from "@/api/datasets";
 import { ApiResponse } from "@/api/schema";
 import { useKeyedCache } from "@/composables/keyedCache";
