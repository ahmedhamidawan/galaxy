import { getGalaxyInstance } from "app";
import CitationsList from "components/Citation/CitationsList";
import ClientError from "components/ClientError";
import CollectionEditView from "components/Collections/common/CollectionEditView";
import DatasetList from "components/Dataset/DatasetList";
import DatasetAttributes from "components/DatasetInformation/DatasetAttributes";
import DatasetDetails from "components/DatasetInformation/DatasetDetails";
import DatasetError from "components/DatasetInformation/DatasetError";
import FormGeneric from "components/Form/FormGeneric";
import HistoryExportTasks from "components/History/Export/HistoryExport";
import HistoryPublished from "components/History/HistoryPublished";
import HistoryView from "components/History/HistoryView";
import HistoryMultipleView from "components/History/Multiple/MultipleView";
import { HistoryExport } from "components/HistoryExport/index";
import HistoryImport from "components/HistoryImport";
import InteractiveTools from "components/InteractiveTools/InteractiveTools";
import JobDetails from "components/JobInformation/JobDetails";
import CarbonEmissionsCalculations from "components/JobMetrics/CarbonEmissions/CarbonEmissionsCalculations";
import PageDisplay from "components/PageDisplay/PageDisplay";
import PageEditor from "components/PageEditor/PageEditor";
import ToolSuccess from "components/Tool/ToolSuccess";
import ToolsList from "components/ToolsList/ToolsList";
import ToolsJson from "components/ToolsView/ToolsSchemaJson/ToolsJson";
import TourList from "components/Tour/TourList";
import TourRunner from "components/Tour/TourRunner";
import { APIKey } from "components/User/APIKey";
import { CloudAuth } from "components/User/CloudAuth";
import CustomBuilds from "components/User/CustomBuilds";
import { ExternalIdentities } from "components/User/ExternalIdentities";
import { NotificationsPreferences } from "components/User/Notifications";
import UserPreferences from "components/User/UserPreferences";
import UserPreferencesForm from "components/User/UserPreferencesForm";
import VisualizationsList from "components/Visualizations/Index";
import VisualizationPublished from "components/Visualizations/VisualizationPublished";
import HistoryInvocations from "components/Workflow/HistoryInvocations";
import TrsImport from "components/Workflow/Import/TrsImport";
import TrsSearch from "components/Workflow/Import/TrsSearch";
import InvocationReport from "components/Workflow/InvocationReport";
import StoredWorkflowInvocations from "components/Workflow/StoredWorkflowInvocations";
import UserInvocations from "components/Workflow/UserInvocations";
import WorkflowCreate from "components/Workflow/WorkflowCreate";
import WorkflowExport from "components/Workflow/WorkflowExport";
import WorkflowImport from "components/Workflow/WorkflowImport";
import WorkflowList from "components/Workflow/WorkflowList";
import Analysis from "entry/analysis/modules/Analysis";
import CenterFrame from "entry/analysis/modules/CenterFrame";
import Home from "entry/analysis/modules/Home";
import Login from "entry/analysis/modules/Login";
import WorkflowEditorModule from "entry/analysis/modules/WorkflowEditor";
import AdminRoutes from "entry/analysis/routes/admin-routes";
import LibraryRoutes from "entry/analysis/routes/library-routes";
import StorageDashboardRoutes from "entry/analysis/routes/storageDashboardRoutes";
import { getAppRoot } from "onload/loadConfig";
import Vue from "vue";
import VueRouter from "vue-router";

import AvailableDatatypes from "@/components/AvailableDatatypes/AvailableDatatypes";
import GridHistory from "@/components/Grid/GridHistory";
import GridPage from "@/components/Grid/GridPage";
import { parseBool } from "@/utils/utils";

import { patchRouterPush } from "./router-push";

import AboutGalaxy from "@/components/AboutGalaxy.vue";
import GridVisualization from "@/components/Grid/GridVisualization.vue";
import HistoryArchive from "@/components/History/Archiving/HistoryArchive.vue";
import HistoryArchiveWizard from "@/components/History/Archiving/HistoryArchiveWizard.vue";
import HistoryDatasetPermissions from "@/components/History/HistoryDatasetPermissions.vue";
import NotificationsList from "@/components/Notifications/NotificationsList.vue";
import Sharing from "@/components/Sharing/SharingPage.vue";
import HistoryStorageOverview from "@/components/User/DiskUsage/Visualizations/HistoryStorageOverview.vue";
import UserDatasetPermissions from "@/components/User/UserDatasetPermissions.vue";
import WorkflowPublished from "@/components/Workflow/Published/WorkflowPublished.vue";
import WorkflowInvocationState from "@/components/WorkflowInvocationState/WorkflowInvocationState.vue";

Vue.use(VueRouter);

// patches $router.push() to trigger an event and hide duplication warnings
patchRouterPush(VueRouter);

// redirect anon users
function redirectAnon() {
    const Galaxy = getGalaxyInstance();
    if (!Galaxy.user || !Galaxy.user.id) {
        return "/login/start";
    }
}

// redirect logged in users
function redirectLoggedIn() {
    const Galaxy = getGalaxyInstance();
    if (Galaxy.user.id) {
        return "/";
    }
}

function redirectIf(condition, path) {
    if (condition) {
        return path;
    }
}

// produces the client router
export function getRouter(Galaxy) {
    const router = new VueRouter({
        base: getAppRoot(),
        mode: "history",
        routes: [
            ...AdminRoutes,
            ...LibraryRoutes,
            ...StorageDashboardRoutes,
            /** Login entry route */
            {
                path: "/login/start",
                component: Login,
                redirect: redirectLoggedIn(),
            },
            /** Page editor */
            {
                path: "/pages/editor",
                component: PageEditor,
                props: (route) => ({
                    pageId: route.query.id,
                }),
            },
            /** Workflow editor */
            { path: "/workflows/edit", component: WorkflowEditorModule },
            /** Published resources routes */
            {
                path: "/published/history",
                component: HistoryPublished,
                props: (route) => ({ id: route.query.id }),
            },
            {
                path: "/published/page",
                component: PageDisplay,
                props: (route) => ({ pageId: route.query.id }),
            },
            {
                path: "/published/visualization",
                component: VisualizationPublished,
                props: (route) => ({ id: route.query.id }),
            },
            {
                path: "/published/workflow",
                component: WorkflowPublished,
                props: (route) => ({
                    id: route.query.id,
                    zoom: route.query.zoom ? parseFloat(route.query.zoom) : undefined,
                    embed: route.query.embed ? parseBool(route.query.embed) : undefined,
                    showButtons: route.query.buttons ? parseBool(route.query.buttons) : undefined,
                    showAbout: route.query.about ? parseBool(route.query.about) : undefined,
                    showHeading: route.query.heading ? parseBool(route.query.heading) : undefined,
                    showMinimap: route.query.minimap ? parseBool(route.query.minimap) : undefined,
                    showZoomControls: route.query.zoom_controls ? parseBool(route.query.zoom_controls) : undefined,
                    initialX: route.query.initialX ? parseInt(route.query.initialX) : undefined,
                    initialY: route.query.initialY ? parseInt(route.query.initialY) : undefined,
                }),
            },
            {
                name: "error",
                path: "/client-error/",
                component: ClientError,
                props: true,
            },
            /** Analysis routes */
            {
                path: "/",
                component: Analysis,
                children: [
                    {
                        path: "",
                        alias: "root",
                        component: Home,
                        props: (route) => ({ config: Galaxy.config, query: route.query }),
                    },
                    {
                        path: "about",
                        component: AboutGalaxy,
                    },
                    {
                        path: "carbon_emissions_calculations",
                        component: CarbonEmissionsCalculations,
                    },
                    {
                        path: "custom_builds",
                        component: CustomBuilds,
                        redirect: redirectAnon(),
                    },
                    {
                        path: "collection/:collectionId/edit",
                        component: CollectionEditView,
                        props: true,
                    },
                    {
                        path: "datasets/:datasetId/edit",
                        component: DatasetAttributes,
                        props: true,
                    },
                    {
                        path: "datasets/list",
                        component: DatasetList,
                    },
                    {
                        path: "datasets/:datasetId/details",
                        name: "DatasetDetails",
                        component: DatasetDetails,
                        props: true,
                    },
                    {
                        path: "datasets/:datasetId/preview",
                        component: CenterFrame,
                        props: (route) => ({
                            src: `/datasets/${route.params.datasetId}/display/?preview=True`,
                        }),
                    },
                    {
                        // legacy route, potentially used by 3rd parties
                        path: "datasets/:datasetId/show_params",
                        component: DatasetDetails,
                        props: true,
                    },
                    {
                        path: "datasets/:datasetId/error",
                        component: DatasetError,
                        props: true,
                    },
                    {
                        path: "datatypes",
                        component: AvailableDatatypes,
                    },
                    {
                        path: "histories/import",
                        component: HistoryImport,
                    },
                    {
                        path: "histories/citations",
                        component: CitationsList,
                        props: (route) => ({
                            id: route.query.id,
                            source: "histories",
                        }),
                    },
                    {
                        path: "histories/rename",
                        component: FormGeneric,
                        props: (route) => ({
                            url: `/history/rename?id=${route.query.id}`,
                            redirect: "/histories/list",
                        }),
                    },
                    {
                        path: "histories/sharing",
                        component: Sharing,
                        props: (route) => ({
                            id: route.query.id,
                            pluralName: "Histories",
                            modelClass: "History",
                        }),
                    },
                    {
                        path: "histories/permissions",
                        component: HistoryDatasetPermissions,
                        props: (route) => ({
                            historyId: route.query.id,
                        }),
                    },
                    {
                        path: "histories/view",
                        component: HistoryView,
                        props: (route) => ({
                            id: route.query.id,
                        }),
                    },
                    {
                        path: "histories/view_multiple",
                        component: HistoryMultipleView,
                        props: true,
                        redirect: redirectAnon(),
                    },
                    {
                        path: "histories/list_published",
                        component: GridHistory,
<<<<<<< HEAD
                        props: {
                            activeList: "published",
                        },
=======
                        props: (route) => ({
                            activeList: "published",
                            username: route.query["f-username"],
                        }),
>>>>>>> 8d21e52f
                    },
                    {
                        path: "histories/archived",
                        component: HistoryArchive,
                    },
                    {
                        path: "histories/list",
                        component: GridHistory,
                        props: {
                            activeList: "my",
                        },
                        redirect: redirectAnon(),
                    },
                    {
                        path: "histories/list_shared",
                        component: GridHistory,
                        props: {
                            activeList: "shared",
                        },
                        redirect: redirectAnon(),
                    },
                    {
                        path: "histories/:historyId/export",
                        get component() {
                            return Galaxy.config.enable_celery_tasks ? HistoryExportTasks : HistoryExport;
                        },
                        props: true,
                    },
                    {
                        path: "histories/:historyId/archive",
                        component: HistoryArchiveWizard,
                        props: true,
                    },
                    {
                        path: "histories/:historyId/invocations",
                        component: HistoryInvocations,
                        props: true,
                    },
                    {
                        path: "interactivetool_entry_points/list",
                        component: InteractiveTools,
                    },
                    {
                        path: "jobs/submission/success",
                        component: ToolSuccess,
                        props: true,
                    },
                    {
                        path: "jobs/:jobId/view",
                        component: JobDetails,
                        props: true,
                    },
                    {
                        path: "pages/create",
                        component: FormGeneric,
                        props: (route) => {
                            let url = "/page/create";
                            const invocation_id = route.query.invocation_id;
                            if (invocation_id) {
                                url += `?invocation_id=${invocation_id}`;
                            }
                            return {
                                url: url,
                                redirect: "/pages/list",
                                active_tab: "user",
                            };
                        },
                    },
                    {
                        path: "pages/edit",
                        component: FormGeneric,
                        props: (route) => ({
                            url: `/page/edit?id=${route.query.id}`,
                            redirect: "/pages/list",
                            active_tab: "user",
                        }),
                    },
                    {
                        path: "pages/sharing",
                        component: Sharing,
                        props: (route) => ({
                            id: route.query.id,
                            pluralName: "Pages",
                            modelClass: "Page",
                        }),
                    },
                    {
                        path: "pages/list",
                        component: GridPage,
                        props: {
                            activeList: "my",
                        },
                        redirect: redirectAnon(),
                    },
                    {
                        path: "pages/list_published",
                        component: GridPage,
<<<<<<< HEAD
                        props: {
                            activeList: "published",
                        },
=======
                        props: (route) => ({
                            activeList: "published",
                            username: route.query["f-username"],
                        }),
>>>>>>> 8d21e52f
                    },
                    {
                        path: "storage/history/:historyId",
                        name: "HistoryOverviewInAnalysis",
                        component: HistoryStorageOverview,
                        props: true,
                    },
                    {
                        path: "tours",
                        component: TourList,
                    },
                    {
                        path: "tours/:tourId",
                        component: TourRunner,
                        props: true,
                    },
                    {
                        path: "tools/list",
                        component: ToolsList,
                        props: (route) => {
                            return {
                                ...route.query,
                            };
                        },
                    },
                    {
                        path: "tools/json",
                        component: ToolsJson,
                    },
                    {
                        path: "user",
                        component: UserPreferences,
                        props: {
                            enableQuotas: Galaxy.config.enable_quotas,
                            userId: Galaxy.user.id,
                        },
                        redirect: redirectAnon(),
                    },
                    {
                        path: "user/api_key",
                        component: APIKey,
                        redirect: redirectAnon(),
                    },
                    {
                        path: "user/cloud_auth",
                        component: CloudAuth,
                        redirect: redirectAnon(),
                    },
                    {
                        path: "user/external_ids",
                        component: ExternalIdentities,
                        redirect: redirectIf(Galaxy.config.fixed_delegated_auth, "/") || redirectAnon(),
                    },
                    {
                        path: "user/notifications",
                        component: NotificationsList,
                        redirect: redirectIf(!Galaxy.config.enable_notification_system, "/") || redirectAnon(),
                    },
                    {
                        path: "user/notifications/preferences",
                        component: NotificationsPreferences,
                        redirect: redirectAnon(),
                    },
                    {
                        path: "user/permissions",
                        component: UserDatasetPermissions,
                        redirect: redirectAnon(),
<<<<<<< HEAD
                        props: {
                            userId: Galaxy.user.id,
                        },
=======
                        props: (route) => ({
                            userId: Galaxy.user.id,
                        }),
>>>>>>> 8d21e52f
                    },
                    {
                        path: "user/:formId",
                        component: UserPreferencesForm,
                        props: true,
                        redirect: redirectAnon(),
                    },
                    {
                        path: "visualizations",
                        component: VisualizationsList,
                        props: (route) => ({
                            datasetId: route.query.dataset_id,
                        }),
                    },
                    {
                        path: "visualizations/edit",
                        component: FormGeneric,
                        props: (route) => ({
                            url: `/visualization/edit?id=${route.query.id}`,
                            redirect: "/visualizations/list",
                            active_tab: "visualization",
                        }),
                    },
                    {
                        path: "visualizations/sharing",
                        component: Sharing,
                        props: (route) => ({
                            id: route.query.id,
                            pluralName: "Visualizations",
                            modelClass: "Visualization",
                        }),
                    },
                    {
                        path: "visualizations/list",
                        component: GridVisualization,
                        props: {
                            activeList: "my",
                        },
                        redirect: redirectAnon(),
                    },
                    {
                        path: "visualizations/list_published",
                        component: GridVisualization,
                        props: {
                            activeList: "published",
                        },
                    },
                    {
                        path: "workflows/create",
                        component: WorkflowCreate,
                        redirect: redirectAnon(),
                    },
                    {
                        path: "workflows/export",
                        component: WorkflowExport,
                        props: (route) => ({
                            id: route.query.id,
                        }),
                    },
                    {
                        path: "workflows/import",
                        component: WorkflowImport,
                    },
                    {
                        path: "workflows/invocations",
                        component: UserInvocations,
                        redirect: redirectAnon(),
                    },
                    {
                        path: "workflows/invocations/report",
                        component: InvocationReport,
                        props: (route) => ({
                            invocationId: route.query.id,
                        }),
                    },
                    {
                        path: "workflows/invocations/:invocationId",
                        component: WorkflowInvocationState,
                        props: true,
                    },
                    {
                        path: "workflows/list",
                        component: WorkflowList,
                        redirect: redirectAnon(),
                    },
                    {
                        path: "workflows/list_published",
                        component: WorkflowList,
                        props: (route) => ({
                            activeList: "published",
                            query: { ...route.query },
                        }),
                    },
                    {
                        path: "workflows/list_shared_with_me",
                        component: WorkflowList,
                        redirect: redirectAnon(),
                        props: (route) => ({
                            activeList: "shared_with_me",
                            query: { ...route.query },
                        }),
                    },
                    {
                        path: "workflows/run",
                        component: Home,
                        props: (route) => ({
                            config: Galaxy.config,
                            query: { workflow_id: route.query.id },
                        }),
                    },
                    {
                        path: "workflows/sharing",
                        component: Sharing,
                        props: (route) => ({
                            id: route.query.id,
                            pluralName: "Workflows",
                            modelClass: "Workflow",
                        }),
                    },
                    {
                        path: "workflows/trs_import",
                        component: TrsImport,
                        props: (route) => ({
                            queryTrsServer: route.query.trs_server,
                            queryTrsId: route.query.trs_id,
                            queryTrsVersionId: route.query.trs_version,
                            queryTrsUrl: route.query.trs_url,
                            isRun: route.query.run_form == "true",
                        }),
                    },
                    {
                        path: "workflows/trs_search",
                        component: TrsSearch,
                    },
                    {
                        path: "workflows/:storedWorkflowId/invocations",
                        component: StoredWorkflowInvocations,
                        props: true,
                    },
                ],
            },
        ],
    });

    function checkAdminAccessRequired(to) {
        // Check parent route hierarchy to see if we require admin access here.
        // Access is required if *any* component in the hierarchy requires it.
        if (to.matched.some((record) => record.meta.requiresAdmin === true)) {
            const isAdmin = getGalaxyInstance()?.user?.isAdmin();
            return !isAdmin;
        }
        return false;
    }

    function checkRegisteredUserAccessRequired(to) {
        // Check parent route hierarchy to see if we require registered user access here.
        // Access is required if *any* component in the hierarchy requires it.
        if (to.matched.some((record) => record.meta.requiresRegisteredUser === true)) {
            const isAnonymous = getGalaxyInstance()?.user?.isAnonymous();
            return isAnonymous;
        }
        return false;
    }

    router.beforeEach(async (to, from, next) => {
        // TODO: merge anon redirect functionality here for more standard handling

        const isAdminAccessRequired = checkAdminAccessRequired(to);
        if (isAdminAccessRequired) {
            const error = new Error(`Admin access required for '${to.path}'.`);
            error.name = "AdminRequired";
            next(error);
        }

        const isRegisteredUserAccessRequired = checkRegisteredUserAccessRequired(to);
        if (isRegisteredUserAccessRequired) {
            const error = new Error(`Registered user access required for '${to.path}'.`);
            error.name = "RegisteredUserRequired";
            next(error);
        }
        next();
    });

    router.onError((error) => {
        router.push({ name: "error", params: { error: error } });
    });

    return router;
}<|MERGE_RESOLUTION|>--- conflicted
+++ resolved
@@ -281,16 +281,10 @@
                     {
                         path: "histories/list_published",
                         component: GridHistory,
-<<<<<<< HEAD
-                        props: {
-                            activeList: "published",
-                        },
-=======
                         props: (route) => ({
                             activeList: "published",
                             username: route.query["f-username"],
                         }),
->>>>>>> 8d21e52f
                     },
                     {
                         path: "histories/archived",
@@ -388,16 +382,10 @@
                     {
                         path: "pages/list_published",
                         component: GridPage,
-<<<<<<< HEAD
-                        props: {
-                            activeList: "published",
-                        },
-=======
                         props: (route) => ({
                             activeList: "published",
                             username: route.query["f-username"],
                         }),
->>>>>>> 8d21e52f
                     },
                     {
                         path: "storage/history/:historyId",
@@ -465,15 +453,9 @@
                         path: "user/permissions",
                         component: UserDatasetPermissions,
                         redirect: redirectAnon(),
-<<<<<<< HEAD
                         props: {
                             userId: Galaxy.user.id,
                         },
-=======
-                        props: (route) => ({
-                            userId: Galaxy.user.id,
-                        }),
->>>>>>> 8d21e52f
                     },
                     {
                         path: "user/:formId",
