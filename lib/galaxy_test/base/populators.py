--- conflicted
+++ resolved
@@ -1746,15 +1746,11 @@
         if test_data is None:
             if jobs_descriptions is None:
                 assert source_type != "path"
-<<<<<<< HEAD
-                assert isinstance(has_workflow, str)
-                jobs_descriptions = yaml.safe_load(has_workflow)
-=======
                 if isinstance(has_workflow, dict):
                     jobs_descriptions = has_workflow
                 else:
+                    assert isinstance(has_workflow, str)
                     jobs_descriptions = yaml.safe_load(has_workflow)
->>>>>>> ace1e13d
 
             test_data_dict = jobs_descriptions.get("test_data", {})
         elif not isinstance(test_data, dict):
