--- conflicted
+++ resolved
@@ -56,11 +56,7 @@
         """
         Create a new group.
         """
-<<<<<<< HEAD
-        if not trans.user_is_admin:
-=======
         if not trans.user_is_admin():
->>>>>>> 2f2acb98
             raise ItemAccessibilityException('Only administrators can create groups.')
         else:
             if self.get(trans, name=name):
