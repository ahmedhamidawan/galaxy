--- conflicted
+++ resolved
@@ -183,19 +183,11 @@
 def tool_shed_get( app, tool_shed_url, uri ):
     """Make contact with the tool shed via the uri provided."""
     registry = app.tool_shed_registry
-<<<<<<< HEAD
-    # urllib2 auto-detects system proxies, when passed a Proxyhandler.
-    # Refer: http://docs.python.org/2/howto/urllib2.html#proxies
-    proxy = urllib2.ProxyHandler()
-    urlopener = urllib2.build_opener( proxy )
-    urllib2.install_opener( urlopener )
-=======
     ## urllib2 auto-detects system proxies, when passed a Proxyhandler
     ## Refer: http://docs.python.org/2/howto/urllib2.html#proxies
     proxy = urllib2.ProxyHandler()
     urlopener = urllib2.build_opener(proxy)
     urllib2.install_opener(urlopener)
->>>>>>> 5340e676
     password_mgr = registry.password_manager_for_url( tool_shed_url )
     if password_mgr is not None:
         auth_handler = urllib2.HTTPBasicAuthHandler( password_mgr )
