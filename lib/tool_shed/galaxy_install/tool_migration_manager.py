"""
Manage automatic installation of tools configured in the xxx.xml files in ~/scripts/migrate_tools (e.g., 0002_tools.xml).
All of the tools were at some point included in the Galaxy distribution, but are now hosted in the main Galaxy tool shed.
"""
<<<<<<< HEAD
import errno
import json
=======
import logging
>>>>>>> 599f5d5a
import os
import shutil
import tempfile
import threading

from galaxy import util
from galaxy.tools.toolbox import ToolSection
from galaxy.tools.toolbox.parser import ensure_tool_conf_item
from galaxy.util.odict import odict
from tool_shed.galaxy_install import install_manager
from tool_shed.galaxy_install.datatypes import custom_datatype_manager
from tool_shed.galaxy_install.metadata.installed_repository_metadata_manager import InstalledRepositoryMetadataManager
from tool_shed.galaxy_install.tools import tool_panel_manager
from tool_shed.tools import data_table_manager
from tool_shed.util import (
    basic_util,
    common_util,
    hg_util,
    repository_util,
    shed_util_common as suc,
    tool_dependency_util,
    tool_util,
    xml_util
)

log = logging.getLogger(__name__)


<<<<<<< HEAD
MIGRATED_TOOLS_CONF_XML = """<?xml version="1.0"?>
<toolbox tool_path="{shed_tools_dir}">
</toolbox>
"""


class ToolMigrationManager( object ):
=======
class ToolMigrationManager(object):
>>>>>>> 599f5d5a

    def __init__(self, app, latest_migration_script_number, tool_shed_install_config, migrated_tools_config,
                 install_dependencies):
        """
        Check tool settings in tool_shed_install_config and install all repositories
        that are not already installed.  The tool panel configuration file is the received
        migrated_tools_config, which is the reserved file named migrated_tools_conf.xml.
        """
        self.app = app
        self.toolbox = self.app.toolbox
        self.migrated_tools_config = migrated_tools_config
        # Initialize the ToolPanelManager.
        self.tpm = tool_panel_manager.ToolPanelManager(self.app)
        # If install_dependencies is True but tool_dependency_dir is not set, do not attempt
        # to install but print informative error message.
        if install_dependencies and app.config.tool_dependency_dir is None:
            message = 'You are attempting to install tool dependencies but do not have a value '
            message += 'for "tool_dependency_dir" set in your galaxy.ini file.  Set this '
            message += 'location value to the path where you want tool dependencies installed and '
            message += 'rerun the migration script.'
            raise Exception(message)
        # Get the local non-shed related tool panel configs (there can be more than one, and the
        # default name is tool_conf.xml).
        self.proprietary_tool_confs = self.non_shed_tool_panel_configs
        self.proprietary_tool_panel_elems = self.get_proprietary_tool_panel_elems(latest_migration_script_number)
        # Set the location where the repositories will be installed by retrieving the tool_path
        # setting from migrated_tools_config.
<<<<<<< HEAD
        try:
            tree, error_message = xml_util.parse_xml( migrated_tools_config )
        except (IOError, OSError) as exc:
            if exc.errno == errno.ENOENT:
                with open( migrated_tools_config, 'w' ) as fh:
                    fh.write( MIGRATED_TOOLS_CONF_XML.format( shed_tools_dir=self.app.config.shed_tools_dir ) )
                tree, error_message = xml_util.parse_xml( migrated_tools_config )
            else:
                raise
=======
        tree, error_message = xml_util.parse_xml(migrated_tools_config)
>>>>>>> 599f5d5a
        if tree is None:
            log.error(error_message)
        else:
            root = tree.getroot()
            self.tool_path = root.get('tool_path')
            log.debug("Repositories will be installed into configured tool_path location ", str(self.tool_path))
            # Parse tool_shed_install_config to check each of the tools.
            self.tool_shed_install_config = tool_shed_install_config
            tree, error_message = xml_util.parse_xml(tool_shed_install_config)
            if tree is None:
                log.error(error_message)
            else:
                root = tree.getroot()
                defined_tool_shed_url = root.get('name')
                self.tool_shed_url = common_util.get_tool_shed_url_from_tool_shed_registry(self.app, defined_tool_shed_url)
                self.tool_shed = common_util.remove_protocol_and_port_from_tool_shed_url(self.tool_shed_url)
                self.repository_owner = common_util.REPOSITORY_OWNER
                self.shed_config_dict = self.tpm.get_shed_tool_conf_dict(self.migrated_tools_config)
                # Since tool migration scripts can be executed any number of times, we need to
                # make sure the appropriate tools are defined in tool_conf.xml.  If no tools
                # associated with the migration stage are defined, no repositories will be installed
                # on disk.  The default behavior is that the tool shed is down.
                tool_shed_accessible = False
                tool_panel_configs = common_util.get_non_shed_tool_panel_configs(app)
                if tool_panel_configs:
                    # The missing_tool_configs_dict contents are something like:
                    # {'emboss_antigenic.xml': [('emboss', '5.0.0', 'package', '\nreadme blah blah blah\n')]}
                    tool_shed_accessible, missing_tool_configs_dict = \
                        common_util.check_for_missing_tools(app,
                                                            tool_panel_configs,
                                                            latest_migration_script_number)
                else:
                    # It doesn't matter if the tool shed is accessible since there are no migrated
                    # tools defined in the local Galaxy instance, but we have to set the value of
                    # tool_shed_accessible to True so that the value of migrate_tools.version can
                    # be correctly set in the database.
                    tool_shed_accessible = True
                    missing_tool_configs_dict = odict()
                if tool_shed_accessible:
                    if len(self.proprietary_tool_confs) == 1:
                        plural = ''
                        file_names = self.proprietary_tool_confs[0]
                    else:
                        plural = 's'
                        file_names = ', '.join(self.proprietary_tool_confs)
                    if missing_tool_configs_dict:
                        for proprietary_tool_conf in self.proprietary_tool_confs:
                            # Create a backup of the tool configuration in the un-migrated state.
                            shutil.copy(proprietary_tool_conf, '%s-pre-stage-%04d' % (proprietary_tool_conf,
                                                                                      latest_migration_script_number))
                        for repository_elem in root:
                            # Make sure we have a valid repository tag.
                            if self.__is_valid_repository_tag(repository_elem):
                                # Get all repository dependencies for the repository defined by the
                                # current repository_elem.  Repository dependency definitions contained
                                # in tool shed repositories with migrated tools must never define a
                                # relationship to a repository dependency that contains a tool.  The
                                # repository dependency can only contain items that are not loaded into
                                # the Galaxy tool panel (e.g., tool dependency definitions, custom datatypes,
                                # etc).  This restriction must be followed down the entire dependency hierarchy.
                                name = repository_elem.get('name')
                                changeset_revision = repository_elem.get('changeset_revision')
                                tool_shed_accessible, repository_dependencies_dict = \
                                    common_util.get_repository_dependencies(app,
                                                                            self.tool_shed_url,
                                                                            name,
                                                                            self.repository_owner,
                                                                            changeset_revision)
                                # Make sure all repository dependency records exist (as tool_shed_repository
                                # table rows) in the Galaxy database.
                                created_tool_shed_repositories = \
                                    self.create_or_update_tool_shed_repository_records(name,
                                                                                       changeset_revision,
                                                                                       repository_dependencies_dict)
                                # Order the repositories for proper installation.  This process is similar to the
                                # process used when installing tool shed repositories, but does not handle managing
                                # tool panel sections and other components since repository dependency definitions
                                # contained in tool shed repositories with migrated tools must never define a relationship
                                # to a repository dependency that contains a tool.
                                ordered_tool_shed_repositories = \
                                    self.order_repositories_for_installation(created_tool_shed_repositories,
                                                                             repository_dependencies_dict)

                                for tool_shed_repository in ordered_tool_shed_repositories:
                                    is_repository_dependency = self.__is_repository_dependency(name,
                                                                                               changeset_revision,
                                                                                               tool_shed_repository)
                                    self.install_repository(repository_elem,
                                                            tool_shed_repository,
                                                            install_dependencies,
                                                            is_repository_dependency=is_repository_dependency)
                    else:
                        message = "\nNo tools associated with migration stage %s are defined in your " % \
                            str(latest_migration_script_number)
                        message += "file%s named %s,\nso no repositories will be installed on disk.\n" % \
                            (plural, file_names)
                        log.info(message)
                else:
                    message = "\nThe main Galaxy tool shed is not currently available, so skipped migration stage %s.\n" % \
                        str(latest_migration_script_number)
                    message += "Try again later.\n"
                    log.error(message)

    def create_or_update_tool_shed_repository_record(self, name, owner, changeset_revision, description=None):

        # Install path is of the form: <tool path>/<tool shed>/repos/<repository owner>/<repository name>/<installed changeset revision>
        relative_clone_dir = os.path.join(self.tool_shed, 'repos', owner, name, changeset_revision)
        clone_dir = os.path.join(self.tool_path, relative_clone_dir)
        if not self.__iscloned(clone_dir):
            repository_clone_url = os.path.join(self.tool_shed_url, 'repos', owner, name)
            ctx_rev = suc.get_ctx_rev(self.app, self.tool_shed_url, name, owner, changeset_revision)
            tool_shed_repository = repository_util.create_or_update_tool_shed_repository(app=self.app,
                                                                                         name=name,
                                                                                         description=description,
                                                                                         installed_changeset_revision=changeset_revision,
                                                                                         ctx_rev=ctx_rev,
                                                                                         repository_clone_url=repository_clone_url,
                                                                                         metadata_dict={},
                                                                                         status=self.app.install_model.ToolShedRepository.installation_status.NEW,
                                                                                         current_changeset_revision=None,
                                                                                         owner=self.repository_owner,
                                                                                         dist_to_shed=True)
            return tool_shed_repository
        return None

    def create_or_update_tool_shed_repository_records(self, name, changeset_revision, repository_dependencies_dict):
        """
        Make sure the repository defined by name and changeset_revision and all of its repository dependencies have
        associated tool_shed_repository table rows in the Galaxy database.
        """
        created_tool_shed_repositories = []
        description = repository_dependencies_dict.get('description', None)
        tool_shed_repository = self.create_or_update_tool_shed_repository_record(name,
                                                                                 self.repository_owner,
                                                                                 changeset_revision,
                                                                                 description=description)
        if tool_shed_repository:
            created_tool_shed_repositories.append(tool_shed_repository)
        for rd_key, rd_tups in repository_dependencies_dict.items():
            if rd_key in ['root_key', 'description']:
                continue
            for rd_tup in rd_tups:
                parsed_rd_tup = common_util.parse_repository_dependency_tuple(rd_tup)
                rd_tool_shed, rd_name, rd_owner, rd_changeset_revision = parsed_rd_tup[0:4]
                # TODO: Make sure the repository description is applied to the new repository record during installation.
                tool_shed_repository = self.create_or_update_tool_shed_repository_record(rd_name,
                                                                                         rd_owner,
                                                                                         rd_changeset_revision,
                                                                                         description=None)
                if tool_shed_repository:
                    created_tool_shed_repositories.append(tool_shed_repository)
        return created_tool_shed_repositories

    def filter_and_persist_proprietary_tool_panel_configs(self, tool_configs_to_filter):
        """Eliminate all entries in all non-shed-related tool panel configs for all tool config file names in the received tool_configs_to_filter."""
        for proprietary_tool_conf in self.proprietary_tool_confs:
            persist_required = False
            tree, error_message = xml_util.parse_xml(proprietary_tool_conf)
            if tree:
                root = tree.getroot()
                for elem in root:
                    if elem.tag == 'tool':
                        # Tools outside of sections.
                        file_path = elem.get('file', None)
                        if file_path:
                            if file_path in tool_configs_to_filter:
                                root.remove(elem)
                                persist_required = True
                    elif elem.tag == 'section':
                        # Tools contained in a section.
                        for section_elem in elem:
                            if section_elem.tag == 'tool':
                                file_path = section_elem.get('file', None)
                                if file_path:
                                    if file_path in tool_configs_to_filter:
                                        elem.remove(section_elem)
                                        persist_required = True
            if persist_required:
                fh = tempfile.NamedTemporaryFile('wb', prefix="tmp-toolshed-fapptpc")
                tmp_filename = fh.name
                fh.close()
                fh = open(tmp_filename, 'wb')
                tree.write(tmp_filename, encoding='utf-8', xml_declaration=True)
                fh.close()
                shutil.move(tmp_filename, os.path.abspath(proprietary_tool_conf))
                os.chmod(proprietary_tool_conf, 0o644)

    def get_containing_tool_sections(self, tool_config):
        """
        If tool_config is defined somewhere in self.proprietary_tool_panel_elems, return True and a list of ToolSections in which the
        tool is displayed.  If the tool is displayed outside of any sections, None is appended to the list.
        """
        tool_sections = []
        is_displayed = False
        for proprietary_tool_panel_elem in self.proprietary_tool_panel_elems:
            if proprietary_tool_panel_elem.tag == 'tool':
                # The proprietary_tool_panel_elem looks something like <tool file="emboss_5/emboss_antigenic.xml" />.
                proprietary_tool_config = proprietary_tool_panel_elem.get('file')
                if tool_config == proprietary_tool_config:
                    # The tool is loaded outside of any sections.
                    tool_sections.append(None)
                    if not is_displayed:
                        is_displayed = True
            if proprietary_tool_panel_elem.tag == 'section':
                # The proprietary_tool_panel_elem looks something like <section name="EMBOSS" id="EMBOSSLite">.
                for section_elem in proprietary_tool_panel_elem:
                    if section_elem.tag == 'tool':
                        # The section_elem looks something like <tool file="emboss_5/emboss_antigenic.xml" />.
                        proprietary_tool_config = section_elem.get('file')
                        if tool_config == proprietary_tool_config:
                            # The tool is loaded inside of the section_elem.
                            tool_sections.append(ToolSection(ensure_tool_conf_item(proprietary_tool_panel_elem)))
                            if not is_displayed:
                                is_displayed = True
        return is_displayed, tool_sections

    def get_guid(self, repository_clone_url, relative_install_dir, tool_config):
        if self.shed_config_dict.get('tool_path'):
            relative_install_dir = os.path.join(self.shed_config_dict['tool_path'], relative_install_dir)
        tool_config_filename = basic_util.strip_path(tool_config)
        for root, dirs, files in os.walk(relative_install_dir):
            if root.find('.hg') < 0 and root.find('hgrc') < 0:
                if '.hg' in dirs:
                    dirs.remove('.hg')
                for name in files:
                    filename = basic_util.strip_path(name)
                    if filename == tool_config_filename:
                        full_path = str(os.path.abspath(os.path.join(root, name)))
                        tool = self.toolbox.load_tool(full_path, use_cached=False)
                        return suc.generate_tool_guid(repository_clone_url, tool)
        # Not quite sure what should happen here, throw an exception or what?
        return None

    def get_prior_install_required_dict(self, tool_shed_repositories, repository_dependencies_dict):
        """
        Return a dictionary whose keys are the received tsr_ids and whose values are a list of tsr_ids, each of which is contained in the received
        list of tsr_ids and whose associated repository must be installed prior to the repository associated with the tsr_id key.
        """
        # Initialize the dictionary.
        prior_install_required_dict = {}
        tsr_ids = [tool_shed_repository.id for tool_shed_repository in tool_shed_repositories]
        for tsr_id in tsr_ids:
            prior_install_required_dict[tsr_id] = []
        # Inspect the repository dependencies about to be installed and populate the dictionary.
        for rd_key, rd_tups in repository_dependencies_dict.items():
            if rd_key in ['root_key', 'description']:
                continue
            for rd_tup in rd_tups:
                prior_install_ids = []
                tool_shed, name, owner, changeset_revision, prior_installation_required, only_if_compiling_contained_td = \
                    common_util.parse_repository_dependency_tuple(rd_tup)
                if util.asbool(prior_installation_required):
                    for tsr in tool_shed_repositories:
                        if tsr.name == name and tsr.owner == owner and tsr.changeset_revision == changeset_revision:
                            prior_install_ids.append(tsr.id)
                        prior_install_required_dict[tsr.id] = prior_install_ids
        return prior_install_required_dict

    def get_proprietary_tool_panel_elems(self, latest_tool_migration_script_number):
        """
        Parse each config in self.proprietary_tool_confs (the default is tool_conf.xml) and generate a list of Elements that are
        either ToolSection elements or Tool elements.  These will be used to generate new entries in the migrated_tools_conf.xml
        file for the installed tools.
        """
        tools_xml_file_path = os.path.abspath(os.path.join('scripts', 'migrate_tools', '%04d_tools.xml' % latest_tool_migration_script_number))
        # Parse the XML and load the file attributes for later checking against the integrated elements from self.proprietary_tool_confs.
        migrated_tool_configs = []
        tree, error_message = xml_util.parse_xml(tools_xml_file_path)
        if tree is None:
            return []
        root = tree.getroot()
        for elem in root:
            if elem.tag == 'repository':
                for tool_elem in elem:
                    migrated_tool_configs.append(tool_elem.get('file'))
        # Parse each file in self.proprietary_tool_confs and generate the integrated list of tool panel Elements that contain them.
        tool_panel_elems = []
        for proprietary_tool_conf in self.proprietary_tool_confs:
            tree, error_message = xml_util.parse_xml(proprietary_tool_conf)
            if tree is None:
                return []
            root = tree.getroot()
            for elem in root:
                if elem.tag == 'tool':
                    # Tools outside of sections.
                    file_path = elem.get('file', None)
                    if file_path:
                        if file_path in migrated_tool_configs:
                            if elem not in tool_panel_elems:
                                tool_panel_elems.append(elem)
                elif elem.tag == 'section':
                    # Tools contained in a section.
                    for section_elem in elem:
                        if section_elem.tag == 'tool':
                            file_path = section_elem.get('file', None)
                            if file_path:
                                if file_path in migrated_tool_configs:
                                    # Append the section, not the tool.
                                    if elem not in tool_panel_elems:
                                        tool_panel_elems.append(elem)
        return tool_panel_elems

    def handle_repository_contents(self, tool_shed_repository, repository_clone_url, relative_install_dir, repository_elem,
                                   install_dependencies, is_repository_dependency=False):
        """
        Generate the metadata for the installed tool shed repository, among other things.  If the installed tool_shed_repository
        contains tools that are loaded into the Galaxy tool panel, this method will automatically eliminate all entries for each
        of the tools defined in the received repository_elem from all non-shed-related tool panel configuration files since the
        entries are automatically added to the reserved migrated_tools_conf.xml file as part of the migration process.
        """
        tool_configs_to_filter = []
        tool_panel_dict_for_display = odict()
        if self.tool_path:
            repo_install_dir = os.path.join(self.tool_path, relative_install_dir)
        else:
            repo_install_dir = relative_install_dir
        if not is_repository_dependency:
            for tool_elem in repository_elem:
                # The tool_elem looks something like this:
                # <tool id="EMBOSS: antigenic1" version="5.0.0" file="emboss_antigenic.xml" />
                tool_config = tool_elem.get('file')
                guid = self.get_guid(repository_clone_url, relative_install_dir, tool_config)
                # See if tool_config is defined inside of a section in self.proprietary_tool_panel_elems.
                is_displayed, tool_sections = self.get_containing_tool_sections(tool_config)
                if is_displayed:
                    tool_panel_dict_for_tool_config = \
                        self.tpm.generate_tool_panel_dict_for_tool_config(guid,
                                                                          tool_config,
                                                                          tool_sections=tool_sections)
                    # The tool-panel_dict has the following structure.
                    # {<Tool guid> : [{ tool_config : <tool_config_file>,
                    #                   id: <ToolSection id>,
                    #                   version : <ToolSection version>,
                    #                   name : <TooSection name>}]}
                    for k, v in tool_panel_dict_for_tool_config.items():
                        tool_panel_dict_for_display[k] = v
                        for tool_panel_dict in v:
                            # Keep track of tool config file names associated with entries that have been made to the
                            # migrated_tools_conf.xml file so they can be eliminated from all non-shed-related tool panel configs.
                            if tool_config not in tool_configs_to_filter:
                                tool_configs_to_filter.append(tool_config)
                else:
                    log.error('The tool "%s" (%s) has not been enabled because it is not defined in a proprietary tool config (%s).'
                        % (guid, tool_config, ", ".join(self.proprietary_tool_confs or [])))
            if tool_configs_to_filter:
                lock = threading.Lock()
                lock.acquire(True)
                try:
                    self.filter_and_persist_proprietary_tool_panel_configs(tool_configs_to_filter)
                except Exception:
                    log.exception("Exception attempting to filter and persist non-shed-related tool panel configs")
                finally:
                    lock.release()
        irmm = InstalledRepositoryMetadataManager(app=self.app,
                                                  tpm=self.tpm,
                                                  repository=tool_shed_repository,
                                                  changeset_revision=tool_shed_repository.changeset_revision,
                                                  repository_clone_url=repository_clone_url,
                                                  shed_config_dict=self.shed_config_dict,
                                                  relative_install_dir=relative_install_dir,
                                                  repository_files_dir=None,
                                                  resetting_all_metadata_on_repository=False,
                                                  updating_installed_repository=False,
                                                  persist=True)
        irmm.generate_metadata_for_changeset_revision()
        irmm_metadata_dict = irmm.get_metadata_dict()
        tool_shed_repository.metadata = irmm_metadata_dict
        self.app.install_model.context.add(tool_shed_repository)
        self.app.install_model.context.flush()
        has_tool_dependencies = self.__has_tool_dependencies(irmm_metadata_dict)
        if has_tool_dependencies:
            # All tool_dependency objects must be created before the tools are processed even if no
            # tool dependencies will be installed.
            tool_dependencies = tool_dependency_util.create_tool_dependency_objects(self.app,
                                                                                    tool_shed_repository,
                                                                                    relative_install_dir,
                                                                                    set_status=True)
        else:
            tool_dependencies = None
        if 'tools' in irmm_metadata_dict:
            tdtm = data_table_manager.ToolDataTableManager(self.app)
            sample_files = irmm_metadata_dict.get('sample_files', [])
            sample_files = [str(s) for s in sample_files]
            tool_index_sample_files = tdtm.get_tool_index_sample_files(sample_files)
            tool_util.copy_sample_files(self.app, tool_index_sample_files, tool_path=self.tool_path)
            sample_files_copied = [s for s in tool_index_sample_files]
            repository_tools_tups = irmm.get_repository_tools_tups()
            if repository_tools_tups:
                # Handle missing data table entries for tool parameters that are dynamically
                # generated select lists.
                repository_tools_tups = tdtm.handle_missing_data_table_entry(relative_install_dir,
                                                                             self.tool_path,
                                                                             repository_tools_tups)
                # Handle missing index files for tool parameters that are dynamically generated select lists.
                repository_tools_tups, sample_files_copied = tool_util.handle_missing_index_file(self.app,
                                                                                                 self.tool_path,
                                                                                                 sample_files,
                                                                                                 repository_tools_tups,
                                                                                                 sample_files_copied)
                # Copy remaining sample files included in the repository to the ~/tool-data
                # directory of the local Galaxy instance.
                tool_util.copy_sample_files(self.app,
                                            sample_files,
                                            tool_path=self.tool_path,
                                            sample_files_copied=sample_files_copied)
                if not is_repository_dependency:
                    self.tpm.add_to_tool_panel(tool_shed_repository.name,
                                               repository_clone_url,
                                               tool_shed_repository.installed_changeset_revision,
                                               repository_tools_tups,
                                               self.repository_owner,
                                               self.migrated_tools_config,
                                               tool_panel_dict=tool_panel_dict_for_display,
                                               new_install=True)
        if install_dependencies and tool_dependencies and has_tool_dependencies:
            # Install tool dependencies.
            irm = install_manager.InstallRepositoryManager(self.app, self.tpm)
            itdm = install_manager.InstallToolDependencyManager(self.app)
            irm.update_tool_shed_repository_status(tool_shed_repository,
                                                   self.app.install_model.ToolShedRepository.installation_status.INSTALLING_TOOL_DEPENDENCIES)
            # Get the tool_dependencies.xml file from disk.
            tool_dependencies_config = hg_util.get_config_from_disk('tool_dependencies.xml', repo_install_dir)
            installed_tool_dependencies = itdm.install_specified_tool_dependencies(tool_shed_repository=tool_shed_repository,
                                                                                   tool_dependencies_config=tool_dependencies_config,
                                                                                   tool_dependencies=tool_dependencies,
                                                                                   from_tool_migration_manager=True)
            for installed_tool_dependency in installed_tool_dependencies:
                if installed_tool_dependency.status == self.app.install_model.ToolDependency.installation_status.ERROR:
                    log.error(
                        'The ToolMigrationManager returned the following error while installing tool dependency %s: %s',
                        installed_tool_dependency.name, installed_tool_dependency.error_message)
        if 'datatypes' in irmm_metadata_dict:
            cdl = custom_datatype_manager.CustomDatatypeLoader(self.app)
            tool_shed_repository.status = self.app.install_model.ToolShedRepository.installation_status.LOADING_PROPRIETARY_DATATYPES
            if not tool_shed_repository.includes_datatypes:
                tool_shed_repository.includes_datatypes = True
            self.app.install_model.context.add(tool_shed_repository)
            self.app.install_model.context.flush()
            work_dir = tempfile.mkdtemp(prefix="tmp-toolshed-hrc")
            datatypes_config = hg_util.get_config_from_disk(suc.DATATYPES_CONFIG_FILENAME, repo_install_dir)
            # Load proprietary data types required by tools.  The value of override is not
            # important here since the Galaxy server will be started after this installation
            # completes.
            converter_path, display_path = \
                cdl.alter_config_and_load_prorietary_datatypes(datatypes_config,
                                                               repo_install_dir,
                                                               override=False)
            if converter_path or display_path:
                # Create a dictionary of tool shed repository related information.
                repository_dict = \
                    cdl.create_repository_dict_for_proprietary_datatypes(tool_shed=self.tool_shed_url,
                                                                         name=tool_shed_repository.name,
                                                                         owner=self.repository_owner,
                                                                         installed_changeset_revision=tool_shed_repository.installed_changeset_revision,
                                                                         tool_dicts=irmm_metadata_dict.get('tools', []),
                                                                         converter_path=converter_path,
                                                                         display_path=display_path)
            if converter_path:
                # Load proprietary datatype converters
                self.app.datatypes_registry.load_datatype_converters(self.toolbox,
                                                                     installed_repository_dict=repository_dict)
            if display_path:
                # Load proprietary datatype display applications
                self.app.datatypes_registry.load_display_applications(self.app, installed_repository_dict=repository_dict)
            basic_util.remove_dir(work_dir)

    def install_repository(self, repository_elem, tool_shed_repository, install_dependencies, is_repository_dependency=False):
        """Install a single repository, loading contained tools into the tool panel."""
        # Install path is of the form: <tool path>/<tool shed>/repos/<repository owner>/<repository name>/<installed changeset revision>
        relative_clone_dir = os.path.join(tool_shed_repository.tool_shed,
                                          'repos',
                                          tool_shed_repository.owner,
                                          tool_shed_repository.name,
                                          tool_shed_repository.installed_changeset_revision)
        clone_dir = os.path.join(self.tool_path, relative_clone_dir)
        cloned_ok = self.__iscloned(clone_dir)
        is_installed = False
        # Any of the following states should count as installed in this context.
        if tool_shed_repository.status in [self.app.install_model.ToolShedRepository.installation_status.INSTALLED,
                                           self.app.install_model.ToolShedRepository.installation_status.ERROR,
                                           self.app.install_model.ToolShedRepository.installation_status.UNINSTALLED,
                                           self.app.install_model.ToolShedRepository.installation_status.DEACTIVATED]:
            is_installed = True
        if cloned_ok and is_installed:
            log.info("Skipping automatic install of repository '%s' because it has already been installed in location %s",
                     tool_shed_repository.name, clone_dir)
        else:
            irm = install_manager.InstallRepositoryManager(self.app, self.tpm)
            repository_clone_url = os.path.join(self.tool_shed_url, 'repos', tool_shed_repository.owner, tool_shed_repository.name)
            relative_install_dir = os.path.join(relative_clone_dir, tool_shed_repository.name)
            install_dir = os.path.join(clone_dir, tool_shed_repository.name)
            ctx_rev = suc.get_ctx_rev(self.app,
                                      self.tool_shed_url,
                                      tool_shed_repository.name,
                                      tool_shed_repository.owner,
                                      tool_shed_repository.installed_changeset_revision)
            if not cloned_ok:
                irm.update_tool_shed_repository_status(tool_shed_repository,
                                                       self.app.install_model.ToolShedRepository.installation_status.CLONING)
                cloned_ok, error_message = hg_util.clone_repository(repository_clone_url, os.path.abspath(install_dir), ctx_rev)
            if cloned_ok and not is_installed:
                self.handle_repository_contents(tool_shed_repository=tool_shed_repository,
                                                repository_clone_url=repository_clone_url,
                                                relative_install_dir=relative_install_dir,
                                                repository_elem=repository_elem,
                                                install_dependencies=install_dependencies,
                                                is_repository_dependency=is_repository_dependency)
                self.app.install_model.context.refresh(tool_shed_repository)
                irm.update_tool_shed_repository_status(tool_shed_repository,
                                                       self.app.install_model.ToolShedRepository.installation_status.INSTALLED)
            else:
                log.error('Error attempting to clone repository %s: %s', str(tool_shed_repository.name), str(error_message))
                irm.update_tool_shed_repository_status(tool_shed_repository,
                                                       self.app.install_model.ToolShedRepository.installation_status.ERROR,
                                                       error_message=error_message)

    @property
    def non_shed_tool_panel_configs(self):
        return common_util.get_non_shed_tool_panel_configs(self.app)

    def order_repositories_for_installation(self, tool_shed_repositories, repository_dependencies_dict):
        """
        Some repositories may have repository dependencies that are required to be installed before the dependent
        repository.  This method will inspect the list of repositories about to be installed and make sure to order
        them appropriately.  For each repository about to be installed, if required repositories are not contained
        in the list of repositories about to be installed, then they are not considered.  Repository dependency
        definitions that contain circular dependencies should not result in an infinite loop, but obviously prior
        installation will not be handled for one or more of the repositories that require prior installation.  This
        process is similar to the process used when installing tool shed repositories, but does not handle managing
        tool panel sections and other components since repository dependency definitions contained in tool shed
        repositories with migrated tools must never define a relationship to a repository dependency that contains
        a tool.
        """
        ordered_tool_shed_repositories = []
        ordered_tsr_ids = []
        processed_tsr_ids = []
        prior_install_required_dict = self.get_prior_install_required_dict(tool_shed_repositories, repository_dependencies_dict)
        while len(processed_tsr_ids) != len(prior_install_required_dict.keys()):
            tsr_id = suc.get_next_prior_import_or_install_required_dict_entry(prior_install_required_dict, processed_tsr_ids)
            processed_tsr_ids.append(tsr_id)
            # Create the ordered_tsr_ids, the ordered_repo_info_dicts and the ordered_tool_panel_section_keys lists.
            if tsr_id not in ordered_tsr_ids:
                prior_install_required_ids = prior_install_required_dict[tsr_id]
                for prior_install_required_id in prior_install_required_ids:
                    if prior_install_required_id not in ordered_tsr_ids:
                        # Install the associated repository dependency first.
                        ordered_tsr_ids.append(prior_install_required_id)
                ordered_tsr_ids.append(tsr_id)
        for ordered_tsr_id in ordered_tsr_ids:
            for tool_shed_repository in tool_shed_repositories:
                if tool_shed_repository.id == ordered_tsr_id:
                    ordered_tool_shed_repositories.append(tool_shed_repository)
                    break
        return ordered_tool_shed_repositories

    def __has_tool_dependencies(self, metadata_dict):
        '''Determine if the provided metadata_dict specifies tool dependencies.'''
        # The use of the orphan_tool_dependencies category in metadata has been deprecated, but we still need to check in case
        # the metadata is out of date.
        if 'tool_dependencies' in metadata_dict or 'orphan_tool_dependencies' in metadata_dict:
            return True
        return False

    def __iscloned(self, clone_dir):
        full_path = os.path.abspath(clone_dir)
        if os.path.exists(full_path):
            for root, dirs, files in os.walk(full_path):
                if '.hg' in dirs:
                    # Assume that the repository has been installed if we find a .hg directory.
                    return True
        return False

    def __is_repository_dependency(self, name, changeset_revision, tool_shed_repository):
        '''Determine if the provided tool shed repository is a repository dependency.'''
        if str(tool_shed_repository.name) != str(name) or \
                str(tool_shed_repository.owner) != str(self.repository_owner) or \
                str(tool_shed_repository.changeset_revision) != str(changeset_revision):
            return True
        return False

    def __is_valid_repository_tag(self, elem):
        # <repository name="emboss_datatypes" description="Datatypes for Emboss tools" changeset_revision="a89163f31369" />
        if elem.tag != 'repository':
            return False
        if not elem.get('name'):
            return False
        if not elem.get('changeset_revision'):
            return False
        return True<|MERGE_RESOLUTION|>--- conflicted
+++ resolved
@@ -2,12 +2,9 @@
 Manage automatic installation of tools configured in the xxx.xml files in ~/scripts/migrate_tools (e.g., 0002_tools.xml).
 All of the tools were at some point included in the Galaxy distribution, but are now hosted in the main Galaxy tool shed.
 """
-<<<<<<< HEAD
 import errno
 import json
-=======
 import logging
->>>>>>> 599f5d5a
 import os
 import shutil
 import tempfile
@@ -36,17 +33,13 @@
 log = logging.getLogger(__name__)
 
 
-<<<<<<< HEAD
 MIGRATED_TOOLS_CONF_XML = """<?xml version="1.0"?>
 <toolbox tool_path="{shed_tools_dir}">
 </toolbox>
 """
 
 
-class ToolMigrationManager( object ):
-=======
 class ToolMigrationManager(object):
->>>>>>> 599f5d5a
 
     def __init__(self, app, latest_migration_script_number, tool_shed_install_config, migrated_tools_config,
                  install_dependencies):
@@ -74,19 +67,15 @@
         self.proprietary_tool_panel_elems = self.get_proprietary_tool_panel_elems(latest_migration_script_number)
         # Set the location where the repositories will be installed by retrieving the tool_path
         # setting from migrated_tools_config.
-<<<<<<< HEAD
         try:
-            tree, error_message = xml_util.parse_xml( migrated_tools_config )
+            tree, error_message = xml_util.parse_xml(migrated_tools_config)
         except (IOError, OSError) as exc:
             if exc.errno == errno.ENOENT:
-                with open( migrated_tools_config, 'w' ) as fh:
-                    fh.write( MIGRATED_TOOLS_CONF_XML.format( shed_tools_dir=self.app.config.shed_tools_dir ) )
-                tree, error_message = xml_util.parse_xml( migrated_tools_config )
+                with open(migrated_tools_config, 'w') as fh:
+                    fh.write( MIGRATED_TOOLS_CONF_XML.format(shed_tools_dir=self.app.config.shed_tools_dir))
+                tree, error_message = xml_util.parse_xml(migrated_tools_config)
             else:
                 raise
-=======
-        tree, error_message = xml_util.parse_xml(migrated_tools_config)
->>>>>>> 599f5d5a
         if tree is None:
             log.error(error_message)
         else:
