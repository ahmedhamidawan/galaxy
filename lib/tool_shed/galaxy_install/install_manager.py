--- conflicted
+++ resolved
@@ -3,10 +3,6 @@
 import os
 import sys
 import tempfile
-<<<<<<< HEAD
-import threading
-=======
->>>>>>> ed493034
 import traceback
 
 from galaxy import exceptions
@@ -22,42 +18,25 @@
 
 from tool_shed.util import basic_util
 from tool_shed.util import common_util
-<<<<<<< HEAD
-from tool_shed.util import container_util
-from tool_shed.util import data_manager_util
-from tool_shed.util import datatype_util
 from tool_shed.util import encoding_util
 from tool_shed.util import hg_util
-from tool_shed.util import metadata_util
-from tool_shed.util import repository_dependency_util
-=======
-from tool_shed.util import encoding_util
-from tool_shed.util import hg_util
->>>>>>> ed493034
 from tool_shed.util import shed_util_common as suc
 from tool_shed.util import tool_dependency_util
 from tool_shed.util import tool_util
 from tool_shed.util import xml_util
 
-<<<<<<< HEAD
-=======
 from tool_shed.galaxy_install.datatypes import custom_datatype_manager
 from tool_shed.galaxy_install.metadata.installed_repository_metadata_manager import InstalledRepositoryMetadataManager
 from tool_shed.galaxy_install.repository_dependencies import repository_dependency_manager
->>>>>>> ed493034
 from tool_shed.galaxy_install.tool_dependencies.recipe.env_file_builder import EnvFileBuilder
 from tool_shed.galaxy_install.tool_dependencies.recipe.install_environment import InstallEnvironment
 from tool_shed.galaxy_install.tool_dependencies.recipe.recipe_manager import StepManager
 from tool_shed.galaxy_install.tool_dependencies.recipe.recipe_manager import TagManager
-<<<<<<< HEAD
-from tool_shed.galaxy_install.repository_dependencies.repository_dependency_manager import RepositoryDependencyManager
-=======
 from tool_shed.galaxy_install.tools import data_manager
 from tool_shed.galaxy_install.tools import tool_panel_manager
 
 from tool_shed.tools import data_table_manager
 from tool_shed.tools import tool_version_manager
->>>>>>> ed493034
 
 log = logging.getLogger( __name__ )
 
@@ -66,15 +45,10 @@
     
     def __init__( self, app ):
         self.app = app
-<<<<<<< HEAD
-        self.INSTALL_ACTIONS = [ 'download_binary', 'download_by_url', 'download_file', 'setup_perl_environmnet',
-                                 'setup_r_environmnet', 'setup_ruby_environmnet', 'shell_command' ]
-=======
         self.install_model = self.app.install_model
         self.INSTALL_ACTIONS = [ 'download_binary', 'download_by_url', 'download_file', 
                                  'setup_perl_environment', 'setup_python_environment',
                                  'setup_r_environment', 'setup_ruby_environment', 'shell_command' ]
->>>>>>> ed493034
 
     def format_traceback( self ):
         ex_type, ex, tb = sys.exc_info()
@@ -148,11 +122,7 @@
                                                            work_dir=work_dir,
                                                            current_dir=current_dir,
                                                            initial_download=False )
-<<<<<<< HEAD
-                            if tool_dependency.status in [ self.app.install_model.ToolDependency.installation_status.ERROR ]:
-=======
                             if tool_dependency.status in [ self.install_model.ToolDependency.installation_status.ERROR ]:
->>>>>>> ed493034
                                 # If the tool_dependency status is in an error state, return it with no additional
                                 # processing.
                                 return tool_dependency
@@ -164,10 +134,6 @@
         return tool_dependency
 
     def install_and_build_package_via_fabric( self, tool_shed_repository, tool_dependency, actions_dict ):
-<<<<<<< HEAD
-        sa_session = self.app.install_model.context
-=======
->>>>>>> ed493034
         try:
             # There is currently only one fabric method.
             tool_dependency = self.install_and_build_package( tool_shed_repository, tool_dependency, actions_dict )
@@ -258,14 +224,6 @@
                                                                                                     tool_dependency, 
                                                                                                     error_message, 
                                                                                                     remove_installation_path=False )
-<<<<<<< HEAD
-                        if tool_dependency and tool_dependency.status in [ self.app.install_model.ToolDependency.installation_status.INSTALLED,
-                                                                           self.app.install_model.ToolDependency.installation_status.ERROR ]:
-                            installed_packages.append( tool_dependency )
-                            if self.app.config.manage_dependency_relationships:
-                                # Add the tool_dependency to the in-memory dictionaries in the installed_repository_manager.
-                                self.app.installed_repository_manager.handle_tool_dependency_install( tool_shed_repository, tool_dependency )
-=======
                         if tool_dependency and tool_dependency.status in [ self.install_model.ToolDependency.installation_status.INSTALLED,
                                                                            self.install_model.ToolDependency.installation_status.ERROR ]:
                             installed_packages.append( tool_dependency )
@@ -273,7 +231,6 @@
                                 # Add the tool_dependency to the in-memory dictionaries in the installed_repository_manager.
                                 self.app.installed_repository_manager.handle_tool_dependency_install( tool_shed_repository,
                                                                                                       tool_dependency )
->>>>>>> ed493034
         return installed_packages
 
     def install_via_fabric( self, tool_shed_repository, tool_dependency, install_dir, package_name=None, custom_fabfile_path=None,
@@ -283,10 +240,6 @@
         self.install_and_build_package().  The use of fabric is being eliminated, so some of these functions
         may need to be renamed at some point.
         """
-<<<<<<< HEAD
-        sa_session = self.app.install_model.context
-=======
->>>>>>> ed493034
         if not os.path.exists( install_dir ):
             os.makedirs( install_dir )
         actions_dict = dict( install_dir=install_dir )
@@ -402,11 +355,7 @@
                                                                                    package_name=package_name,
                                                                                    actions_elem=actions_elem,
                                                                                    action_elem=None )
-<<<<<<< HEAD
-                                        if tool_dependency.status == self.app.install_model.ToolDependency.installation_status.INSTALLED:
-=======
                                         if tool_dependency.status == self.install_model.ToolDependency.installation_status.INSTALLED:
->>>>>>> ed493034
                                             # If an <actions> tag was found that matches the current platform, and
                                             # self.install_via_fabric() did not result in an error state, set binary_installed
                                             # to True in order to skip any remaining platform-specific <actions> tags.
@@ -426,13 +375,8 @@
                                                     # Delete contents of installation directory if attempt at binary installation failed.
                                                     installation_directory_contents = os.listdir( installation_directory )
                                                     if installation_directory_contents:
-<<<<<<< HEAD
-                                                        removed, error_message = tool_dependency_util.remove_tool_dependency( self.app,
-                                                                                                                              tool_dependency )
-=======
                                                         removed, error_message = \
                                                             tool_dependency_util.remove_tool_dependency( self.app, tool_dependency )
->>>>>>> ed493034
                                                         if removed:
                                                             can_install_from_source = True
                                                         else:
@@ -454,11 +398,7 @@
                                                                                            actions_elem=actions_elem,
                                                                                            action_elem=None )
                                     if actions_elem.tag == 'action' and \
-<<<<<<< HEAD
-                                        tool_dependency.status != self.app.install_model.ToolDependency.installation_status.ERROR:
-=======
                                         tool_dependency.status != self.install_model.ToolDependency.installation_status.ERROR:
->>>>>>> ed493034
                                         # If the tool dependency is not in an error state, perform any final actions that have been
                                         # defined within the actions_group tag set, but outside of an <actions> tag, which defines
                                         # the recipe for installing and compiling from source.
@@ -478,25 +418,12 @@
                                                                            package_name=package_name,
                                                                            actions_elem=actions_elems,
                                                                            action_elem=None )
-<<<<<<< HEAD
-                                if tool_dependency.status != self.app.install_model.ToolDependency.installation_status.ERROR:
-=======
                                 if tool_dependency.status != self.install_model.ToolDependency.installation_status.ERROR:
->>>>>>> ed493034
                                     log.debug( 'Tool dependency %s version %s has been installed in %s.' % \
                                         ( str( package_name ), str( package_version ), str( install_dir ) ) )
         return tool_dependency
 
     def mark_tool_dependency_installed( self, tool_dependency ):
-<<<<<<< HEAD
-        if tool_dependency.status not in [ self.app.install_model.ToolDependency.installation_status.ERROR,
-                                           self.app.install_model.ToolDependency.installation_status.INSTALLED ]:
-            log.debug( 'Changing status for tool dependency %s from %s to %s.' % \
-                ( str( tool_dependency.name ),
-                  str( tool_dependency.status ),
-                  str( self.app.install_model.ToolDependency.installation_status.INSTALLED ) ) )
-            status = self.app.install_model.ToolDependency.installation_status.INSTALLED
-=======
         if tool_dependency.status not in [ self.install_model.ToolDependency.installation_status.ERROR,
                                            self.install_model.ToolDependency.installation_status.INSTALLED ]:
             log.debug( 'Changing status for tool dependency %s from %s to %s.' % \
@@ -504,7 +431,6 @@
                   str( tool_dependency.status ),
                   str( self.install_model.ToolDependency.installation_status.INSTALLED ) ) )
             status = self.install_model.ToolDependency.installation_status.INSTALLED
->>>>>>> ed493034
             tool_dependency = tool_dependency_util.set_tool_dependency_attributes( self.app,
                                                                                    tool_dependency=tool_dependency,
                                                                                    status=status,
@@ -515,10 +441,6 @@
 
 class InstallRepositoryManager( object ):
 
-<<<<<<< HEAD
-    def __init__( self, app ):
-        self.app = app
-=======
     def __init__( self, app, tpm=None ):
         self.app = app
         self.install_model = self.app.install_model
@@ -526,7 +448,6 @@
             self.tpm = tool_panel_manager.ToolPanelManager( self.app )
         else:
             self.tpm = tpm
->>>>>>> ed493034
 
     def get_repository_components_for_installation( self, encoded_tsr_id, encoded_tsr_ids, repo_info_dicts,
                                                     tool_panel_section_keys ):
@@ -583,24 +504,6 @@
     def handle_repository_contents( self, tool_shed_repository, tool_path, repository_clone_url, relative_install_dir,
                                     tool_shed=None, tool_section=None, shed_tool_conf=None, reinstalling=False ):
         """
-<<<<<<< HEAD
-        Generate the metadata for the installed tool shed repository, among other things.  This method is called from Galaxy
-        (never the tool shed) when an administrator is installing a new repository or reinstalling an uninstalled repository.
-        """
-        install_model = self.app.install_model
-        shed_config_dict = self.app.toolbox.get_shed_config_dict_by_filename( shed_tool_conf )
-        metadata_dict, invalid_file_tups = \
-            metadata_util.generate_metadata_for_changeset_revision( app=self.app,
-                                                                    repository=tool_shed_repository,
-                                                                    changeset_revision=tool_shed_repository.changeset_revision,
-                                                                    repository_clone_url=repository_clone_url,
-                                                                    shed_config_dict=shed_config_dict,
-                                                                    relative_install_dir=relative_install_dir,
-                                                                    repository_files_dir=None,
-                                                                    resetting_all_metadata_on_repository=False,
-                                                                    updating_installed_repository=False,
-                                                                    persist=True )
-=======
         Generate the metadata for the installed tool shed repository, among other things.
         This method is called when an administrator is installing a new repository or
         reinstalling an uninstalled repository.
@@ -618,19 +521,13 @@
                                                            resetting_all_metadata_on_repository=False,
                                                            updating_installed_repository=False,
                                                            persist=True )
->>>>>>> ed493034
         tool_shed_repository.metadata = metadata_dict
         # Update the tool_shed_repository.tool_shed_status column in the database.
         tool_shed_status_dict = suc.get_tool_shed_status_for_installed_repository( self.app, tool_shed_repository )
         if tool_shed_status_dict:
             tool_shed_repository.tool_shed_status = tool_shed_status_dict
-<<<<<<< HEAD
-        install_model.context.add( tool_shed_repository )
-        install_model.context.flush()
-=======
         self.install_model.context.add( tool_shed_repository )
         self.install_model.context.flush()
->>>>>>> ed493034
         if 'tool_dependencies' in metadata_dict and not reinstalling:
             tool_dependencies = tool_dependency_util.create_tool_dependency_objects( self.app,
                                                                                      tool_shed_repository,
@@ -638,35 +535,15 @@
                                                                                      set_status=True )
         if 'sample_files' in metadata_dict:
             sample_files = metadata_dict.get( 'sample_files', [] )
-<<<<<<< HEAD
-            tool_index_sample_files = tool_util.get_tool_index_sample_files( sample_files )
-            tool_data_table_conf_filename, tool_data_table_elems = \
-                tool_util.install_tool_data_tables( self.app, tool_shed_repository, tool_index_sample_files )
-=======
             tool_index_sample_files = tdtm.get_tool_index_sample_files( sample_files )
             tool_data_table_conf_filename, tool_data_table_elems = \
                 tdtm.install_tool_data_tables( tool_shed_repository, tool_index_sample_files )
->>>>>>> ed493034
             if tool_data_table_elems:
                 self.app.tool_data_tables.add_new_entries_from_config_file( tool_data_table_conf_filename,
                                                                             None,
                                                                             self.app.config.shed_tool_data_table_config,
                                                                             persist=True )
         if 'tools' in metadata_dict:
-<<<<<<< HEAD
-            tool_panel_dict = tool_util.generate_tool_panel_dict_for_new_install( metadata_dict[ 'tools' ], tool_section )
-            sample_files = metadata_dict.get( 'sample_files', [] )
-            tool_index_sample_files = tool_util.get_tool_index_sample_files( sample_files )
-            tool_util.copy_sample_files( self.app, tool_index_sample_files, tool_path=tool_path )
-            sample_files_copied = [ str( s ) for s in tool_index_sample_files ]
-            repository_tools_tups = suc.get_repository_tools_tups( self.app, metadata_dict )
-            if repository_tools_tups:
-                # Handle missing data table entries for tool parameters that are dynamically generated select lists.
-                repository_tools_tups = tool_util.handle_missing_data_table_entry( self.app,
-                                                                                   relative_install_dir,
-                                                                                   tool_path,
-                                                                                   repository_tools_tups )
-=======
             tool_panel_dict = self.tpm.generate_tool_panel_dict_for_new_install( metadata_dict[ 'tools' ], tool_section )
             sample_files = metadata_dict.get( 'sample_files', [] )
             tool_index_sample_files = tdtm.get_tool_index_sample_files( sample_files )
@@ -678,7 +555,6 @@
                 repository_tools_tups = tdtm.handle_missing_data_table_entry( relative_install_dir,
                                                                               tool_path,
                                                                               repository_tools_tups )
->>>>>>> ed493034
                 # Handle missing index files for tool parameters that are dynamically generated select lists.
                 repository_tools_tups, sample_files_copied = tool_util.handle_missing_index_file( self.app,
                                                                                                   tool_path,
@@ -687,32 +563,6 @@
                                                                                                   sample_files_copied )
                 # Copy remaining sample files included in the repository to the ~/tool-data directory of the
                 # local Galaxy instance.
-<<<<<<< HEAD
-                tool_util.copy_sample_files( self.app, sample_files, tool_path=tool_path, sample_files_copied=sample_files_copied )
-                tool_util.add_to_tool_panel( app=self.app,
-                                             repository_name=tool_shed_repository.name,
-                                             repository_clone_url=repository_clone_url,
-                                             changeset_revision=tool_shed_repository.installed_changeset_revision,
-                                             repository_tools_tups=repository_tools_tups,
-                                             owner=tool_shed_repository.owner,
-                                             shed_tool_conf=shed_tool_conf,
-                                             tool_panel_dict=tool_panel_dict,
-                                             new_install=True )
-        if 'data_manager' in metadata_dict:
-            new_data_managers = data_manager_util.install_data_managers( self.app,
-                                                                         self.app.config.shed_data_manager_config_file,
-                                                                         metadata_dict,
-                                                                         shed_config_dict,
-                                                                         relative_install_dir,
-                                                                         tool_shed_repository,
-                                                                         repository_tools_tups )
-        if 'datatypes' in metadata_dict:
-            tool_shed_repository.status = install_model.ToolShedRepository.installation_status.LOADING_PROPRIETARY_DATATYPES
-            if not tool_shed_repository.includes_datatypes:
-                tool_shed_repository.includes_datatypes = True
-            install_model.context.add( tool_shed_repository )
-            install_model.context.flush()
-=======
                 tool_util.copy_sample_files( self.app,
                                              sample_files,
                                              tool_path=tool_path,
@@ -739,26 +589,11 @@
                 tool_shed_repository.includes_datatypes = True
             self.install_model.context.add( tool_shed_repository )
             self.install_model.context.flush()
->>>>>>> ed493034
             files_dir = relative_install_dir
             if shed_config_dict.get( 'tool_path' ):
                 files_dir = os.path.join( shed_config_dict[ 'tool_path' ], files_dir )
             datatypes_config = hg_util.get_config_from_disk( suc.DATATYPES_CONFIG_FILENAME, files_dir )
             # Load data types required by tools.
-<<<<<<< HEAD
-            converter_path, display_path = \
-                datatype_util.alter_config_and_load_prorietary_datatypes( self.app, datatypes_config, files_dir, override=False )
-            if converter_path or display_path:
-                # Create a dictionary of tool shed repository related information.
-                repository_dict = \
-                    datatype_util.create_repository_dict_for_proprietary_datatypes( tool_shed=tool_shed,
-                                                                                    name=tool_shed_repository.name,
-                                                                                    owner=tool_shed_repository.owner,
-                                                                                    installed_changeset_revision=tool_shed_repository.installed_changeset_revision,
-                                                                                    tool_dicts=metadata_dict.get( 'tools', [] ),
-                                                                                    converter_path=converter_path,
-                                                                                    display_path=display_path )
-=======
             cdl = custom_datatype_manager.CustomDatatypeLoader( self.app )
             converter_path, display_path = \
                 cdl.alter_config_and_load_prorietary_datatypes( datatypes_config, files_dir, override=False )
@@ -772,7 +607,6 @@
                                                                           tool_dicts=metadata_dict.get( 'tools', [] ),
                                                                           converter_path=converter_path,
                                                                           display_path=display_path )
->>>>>>> ed493034
             if converter_path:
                 # Load proprietary datatype converters
                 self.app.datatypes_registry.load_datatype_converters( self.app.toolbox, installed_repository_dict=repository_dict )
@@ -789,21 +623,6 @@
         tool_panel_section_id = installation_dict[ 'tool_panel_section_id' ]
         tool_path = installation_dict[ 'tool_path' ]
         tool_shed_url = installation_dict[ 'tool_shed_url' ]
-<<<<<<< HEAD
-        rdm = RepositoryDependencyManager( self.app )
-        created_or_updated_tool_shed_repositories, tool_panel_section_keys, repo_info_dicts, filtered_repo_info_dicts = \
-            rdm.create_repository_dependency_objects( tool_path=tool_path,
-                                                      tool_shed_url=tool_shed_url,
-                                                      repo_info_dicts=repo_info_dicts,
-                                                      install_repository_dependencies=install_repository_dependencies,
-                                                      no_changes_checked=no_changes_checked,
-                                                      tool_panel_section_id=tool_panel_section_id,
-                                                      new_tool_panel_section_label=new_tool_panel_section_label )
-        return created_or_updated_tool_shed_repositories, tool_panel_section_keys, repo_info_dicts, filtered_repo_info_dicts
-
-    def initiate_repository_installation( self, installation_dict ):
-        install_model = self.app.install_model
-=======
         rdim = repository_dependency_manager.RepositoryDependencyInstallManager( self.app )
         created_or_updated_tool_shed_repositories, tool_panel_section_keys, repo_info_dicts, filtered_repo_info_dicts = \
             rdim.create_repository_dependency_objects( tool_path=tool_path,
@@ -816,7 +635,6 @@
         return created_or_updated_tool_shed_repositories, tool_panel_section_keys, repo_info_dicts, filtered_repo_info_dicts
 
     def initiate_repository_installation( self, installation_dict ):
->>>>>>> ed493034
         # The following installation_dict entries are all required.
         created_or_updated_tool_shed_repositories = installation_dict[ 'created_or_updated_tool_shed_repositories' ]
         filtered_repo_info_dicts = installation_dict[ 'filtered_repo_info_dicts' ]
@@ -837,15 +655,9 @@
         # Handle contained tools.
         if includes_tools_for_display_in_tool_panel and ( new_tool_panel_section_label or tool_panel_section_id ):
             tool_panel_section_key, tool_section = \
-<<<<<<< HEAD
-                tool_util.handle_tool_panel_section( self.app.toolbox,
-                                                     tool_panel_section_id=tool_panel_section_id,
-                                                     new_tool_panel_section_label=new_tool_panel_section_label )
-=======
                 self.tpm.handle_tool_panel_section( self.app.toolbox,
                                                     tool_panel_section_id=tool_panel_section_id,
                                                     new_tool_panel_section_label=new_tool_panel_section_label )
->>>>>>> ed493034
         else:
             tool_panel_section_key = None
             tool_section = None
@@ -868,21 +680,12 @@
         tsr_ids = [ r.id  for r in created_or_updated_tool_shed_repositories  ]
         tool_shed_repositories = []
         for tsr_id in tsr_ids:
-<<<<<<< HEAD
-            tsr = install_model.context.query( install_model.ToolShedRepository ).get( tsr_id )
-            tool_shed_repositories.append( tsr )
-        clause_list = []
-        for tsr_id in tsr_ids:
-            clause_list.append( install_model.ToolShedRepository.table.c.id == tsr_id )
-        query = install_model.context.query( install_model.ToolShedRepository ).filter( or_( *clause_list ) )
-=======
             tsr = self.install_model.context.query( self.install_model.ToolShedRepository ).get( tsr_id )
             tool_shed_repositories.append( tsr )
         clause_list = []
         for tsr_id in tsr_ids:
             clause_list.append( self.install_model.ToolShedRepository.table.c.id == tsr_id )
         query = self.install_model.context.query( self.install_model.ToolShedRepository ).filter( or_( *clause_list ) )
->>>>>>> ed493034
         return encoded_kwd, query, tool_shed_repositories, encoded_repository_ids
 
     def install( self, tool_shed_url, name, owner, changeset_revision, install_options ):
@@ -891,12 +694,8 @@
                                                                                             name,
                                                                                             owner,
                                                                                             changeset_revision )
-<<<<<<< HEAD
-        installed_tool_shed_repositories = self.__install_repositories( repository_revision_dict,
-=======
         installed_tool_shed_repositories = self.__install_repositories( tool_shed_url,
                                                                         repository_revision_dict,
->>>>>>> ed493034
                                                                         repo_info_dicts,
                                                                         install_options )
         return installed_tool_shed_repositories
@@ -933,11 +732,7 @@
         shed_tool_conf = install_options.get( 'shed_tool_conf', None )
         if shed_tool_conf:
             # Get the tool_path setting.
-<<<<<<< HEAD
-            index, shed_conf_dict = suc.get_shed_tool_conf_dict( self.app, shed_tool_conf )
-=======
             index, shed_conf_dict = self.tpm.get_shed_tool_conf_dict( shed_tool_conf )
->>>>>>> ed493034
             tool_path = shed_conf_dict[ 'tool_path' ]
         else:
             # Pick a semi-random shed-related tool panel configuration file and get the tool_path setting.
@@ -994,11 +789,7 @@
             # at this point because repository dependencies may have added additional repositories for installation
             # along with the single specified repository.
             encoded_kwd, query, tool_shed_repositories, encoded_repository_ids = \
-<<<<<<< HEAD
-                initiate_repository_installation( self.app, installation_dict )
-=======
                 self.initiate_repository_installation( installation_dict )
->>>>>>> ed493034
             # Some repositories may have repository dependencies that are required to be installed before the
             # dependent repository, so we'll order the list of tsr_ids to ensure all repositories install in
             # the required order.
@@ -1007,18 +798,10 @@
                 self.order_components_for_installation( tsr_ids, repo_info_dicts, tool_panel_section_keys=tool_panel_section_keys )
             # Install the repositories, keeping track of each one for later display.
             for index, tsr_id in enumerate( ordered_tsr_ids ):
-<<<<<<< HEAD
-                install_model = self.app.install_model
-                tool_shed_repository = install_model.context.query( install_model.ToolShedRepository ) \
-                                                            .get( self.app.security.decode_id( tsr_id ) )
-                if tool_shed_repository.status in [ install_model.ToolShedRepository.installation_status.NEW,
-                                                    install_model.ToolShedRepository.installation_status.UNINSTALLED ]:
-=======
                 tool_shed_repository = self.install_model.context.query( self.install_model.ToolShedRepository ) \
                                                                  .get( self.app.security.decode_id( tsr_id ) )
                 if tool_shed_repository.status in [ self.install_model.ToolShedRepository.installation_status.NEW,
                                                     self.install_model.ToolShedRepository.installation_status.UNINSTALLED ]:
->>>>>>> ed493034
                     repo_info_dict = ordered_repo_info_dicts[ index ]
                     tool_panel_section_key = ordered_tool_panel_section_keys[ index ]
                     self.install_tool_shed_repository( tool_shed_repository,
@@ -1036,10 +819,6 @@
 
     def install_tool_shed_repository( self, tool_shed_repository, repo_info_dict, tool_panel_section_key, shed_tool_conf, tool_path,
                                       install_tool_dependencies, reinstalling=False ):
-<<<<<<< HEAD
-        install_model = self.app.install_model
-=======
->>>>>>> ed493034
         if tool_panel_section_key:
             try:
                 tool_section = self.app.toolbox.tool_panel[ tool_panel_section_key ]
@@ -1052,14 +831,8 @@
         if isinstance( repo_info_dict, basestring ):
             repo_info_dict = encoding_util.tool_shed_decode( repo_info_dict )
         # Clone each repository to the configured location.
-<<<<<<< HEAD
-        suc.update_tool_shed_repository_status( self.app,
-                                                tool_shed_repository,
-                                                install_model.ToolShedRepository.installation_status.CLONING )
-=======
         self.update_tool_shed_repository_status( tool_shed_repository,
                                                  self.install_model.ToolShedRepository.installation_status.CLONING )
->>>>>>> ed493034
         repo_info_tuple = repo_info_dict[ tool_shed_repository.name ]
         description, repository_clone_url, changeset_revision, ctx_rev, repository_owner, repository_dependencies, tool_dependencies = repo_info_tuple
         relative_clone_dir = suc.generate_tool_shed_repository_install_dir( repository_clone_url,
@@ -1089,22 +862,12 @@
                                              tool_section=tool_section,
                                              shed_tool_conf=shed_tool_conf,
                                              reinstalling=reinstalling )
-<<<<<<< HEAD
-            install_model.context.refresh( tool_shed_repository )
-            metadata = tool_shed_repository.metadata
-            if 'tools' in metadata:
-                # Get the tool_versions from the tool shed for each tool in the installed change set.
-                suc.update_tool_shed_repository_status( self.app,
-                                                        tool_shed_repository,
-                                                        install_model.ToolShedRepository.installation_status.SETTING_TOOL_VERSIONS )
-=======
             self.install_model.context.refresh( tool_shed_repository )
             metadata = tool_shed_repository.metadata
             if 'tools' in metadata:
                 # Get the tool_versions from the tool shed for each tool in the installed change set.
                 self.update_tool_shed_repository_status( tool_shed_repository,
                                                          self.install_model.ToolShedRepository.installation_status.SETTING_TOOL_VERSIONS )
->>>>>>> ed493034
                 tool_shed_url = common_util.get_tool_shed_url_from_tool_shed_registry( self.app, str( tool_shed_repository.tool_shed ) )
                 params = '?name=%s&owner=%s&changeset_revision=%s' % ( str( tool_shed_repository.name ),
                                                                        str( tool_shed_repository.owner ),
@@ -1114,12 +877,8 @@
                 text = common_util.tool_shed_get( self.app, tool_shed_url, url )
                 if text:
                     tool_version_dicts = json.loads( text )
-<<<<<<< HEAD
-                    tool_util.handle_tool_versions( self.app, tool_version_dicts, tool_shed_repository )
-=======
                     tvm = tool_version_manager.ToolVersionManager( self.app )
                     tvm.handle_tool_versions( tool_version_dicts, tool_shed_repository )
->>>>>>> ed493034
                 else:
                     if not error_message:
                         error_message = ""
@@ -1129,14 +888,8 @@
             if install_tool_dependencies and tool_shed_repository.tool_dependencies and 'tool_dependencies' in metadata:
                 work_dir = tempfile.mkdtemp( prefix="tmp-toolshed-itsr" )
                 # Install tool dependencies.
-<<<<<<< HEAD
-                suc.update_tool_shed_repository_status( self.app,
-                                                        tool_shed_repository,
-                                                        install_model.ToolShedRepository.installation_status.INSTALLING_TOOL_DEPENDENCIES )
-=======
                 self.update_tool_shed_repository_status( tool_shed_repository,
                                                          self.install_model.ToolShedRepository.installation_status.INSTALLING_TOOL_DEPENDENCIES )
->>>>>>> ed493034
                 # Get the tool_dependencies.xml file from the repository.
                 tool_dependencies_config = hg_util.get_config_from_disk( 'tool_dependencies.xml', install_dir )
                 itdm = InstallToolDependencyManager( self.app )
@@ -1145,178 +898,22 @@
                                                                                         tool_dependencies=tool_shed_repository.tool_dependencies,
                                                                                         from_tool_migration_manager=False )
                 basic_util.remove_dir( work_dir )
-<<<<<<< HEAD
-            suc.update_tool_shed_repository_status( self.app,
-                                                    tool_shed_repository,
-                                                    install_model.ToolShedRepository.installation_status.INSTALLED )
-            if self.app.config.manage_dependency_relationships:
-                # Add the installed repository and any tool dependencies to the in-memory dictionaries in the installed_repository_manager.
-=======
             self.update_tool_shed_repository_status( tool_shed_repository,
                                                      self.install_model.ToolShedRepository.installation_status.INSTALLED )
             if self.app.config.manage_dependency_relationships:
                 # Add the installed repository and any tool dependencies to the in-memory dictionaries
                 # in the installed_repository_manager.
->>>>>>> ed493034
                 self.app.installed_repository_manager.handle_repository_install( tool_shed_repository )
         else:
             # An error occurred while cloning the repository, so reset everything necessary to enable another attempt.
             suc.set_repository_attributes( self.app,
                                            tool_shed_repository,
-<<<<<<< HEAD
-                                           status=install_model.ToolShedRepository.installation_status.ERROR,
-=======
                                            status=self.install_model.ToolShedRepository.installation_status.ERROR,
->>>>>>> ed493034
                                            error_message=error_message,
                                            deleted=False,
                                            uninstalled=False,
                                            remove_from_disk=True )
 
-<<<<<<< HEAD
-    def merge_containers_dicts_for_new_install( self, containers_dicts ):
-        """
-        When installing one or more tool shed repositories for the first time, the received list of
-        containers_dicts contains a containers_dict for each repository being installed.  Since the
-        repositories are being installed for the first time, all entries are None except the repository
-        dependencies and tool dependencies.  The entries for missing dependencies are all None since
-        they have previously been merged into the installed dependencies.  This method will merge the
-        dependencies entries into a single container and return it for display.
-        """
-        new_containers_dict = dict( readme_files=None,
-                                    datatypes=None,
-                                    missing_repository_dependencies=None,
-                                    repository_dependencies=None,
-                                    missing_tool_dependencies=None,
-                                    tool_dependencies=None,
-                                    invalid_tools=None,
-                                    valid_tools=None,
-                                    workflows=None )
-        if containers_dicts:
-            lock = threading.Lock()
-            lock.acquire( True )
-            try:
-                repository_dependencies_root_folder = None
-                tool_dependencies_root_folder = None
-                # Use a unique folder id (hopefully the following is).
-                folder_id = 867
-                for old_container_dict in containers_dicts:
-                    # Merge repository_dependencies.
-                    old_container_repository_dependencies_root = old_container_dict[ 'repository_dependencies' ]
-                    if old_container_repository_dependencies_root:
-                        if repository_dependencies_root_folder is None:
-                            repository_dependencies_root_folder = container_util.Folder( id=folder_id,
-                                                                                         key='root',
-                                                                                         label='root',
-                                                                                         parent=None )
-                            folder_id += 1
-                            repository_dependencies_folder = container_util.Folder( id=folder_id,
-                                                                                    key='merged',
-                                                                                    label='Repository dependencies',
-                                                                                    parent=repository_dependencies_root_folder )
-                            folder_id += 1
-                        # The old_container_repository_dependencies_root will be a root folder containing a single sub_folder.
-                        old_container_repository_dependencies_folder = old_container_repository_dependencies_root.folders[ 0 ]
-                        # Change the folder id so it won't confict with others being merged.
-                        old_container_repository_dependencies_folder.id = folder_id
-                        folder_id += 1
-                        repository_components_tuple = container_util.get_components_from_key( old_container_repository_dependencies_folder.key )
-                        components_list = suc.extract_components_from_tuple( repository_components_tuple )
-                        name = components_list[ 1 ]
-                        # Generate the label by retrieving the repository name.
-                        old_container_repository_dependencies_folder.label = str( name )
-                        repository_dependencies_folder.folders.append( old_container_repository_dependencies_folder )
-                    # Merge tool_dependencies.
-                    old_container_tool_dependencies_root = old_container_dict[ 'tool_dependencies' ]
-                    if old_container_tool_dependencies_root:
-                        if tool_dependencies_root_folder is None:
-                            tool_dependencies_root_folder = container_util.Folder( id=folder_id,
-                                                                                   key='root',
-                                                                                   label='root',
-                                                                                   parent=None )
-                            folder_id += 1
-                            tool_dependencies_folder = container_util.Folder( id=folder_id,
-                                                                              key='merged',
-                                                                              label='Tool dependencies',
-                                                                              parent=tool_dependencies_root_folder )
-                            folder_id += 1
-                        else:
-                            td_list = [ td.listify for td in tool_dependencies_folder.tool_dependencies ]
-                            # The old_container_tool_dependencies_root will be a root folder containing a single sub_folder.
-                            old_container_tool_dependencies_folder = old_container_tool_dependencies_root.folders[ 0 ]
-                            for td in old_container_tool_dependencies_folder.tool_dependencies:
-                                if td.listify not in td_list:
-                                    tool_dependencies_folder.tool_dependencies.append( td )
-                if repository_dependencies_root_folder:
-                    repository_dependencies_root_folder.folders.append( repository_dependencies_folder )
-                    new_containers_dict[ 'repository_dependencies' ] = repository_dependencies_root_folder
-                if tool_dependencies_root_folder:
-                    tool_dependencies_root_folder.folders.append( tool_dependencies_folder )
-                    new_containers_dict[ 'tool_dependencies' ] = tool_dependencies_root_folder
-            except Exception, e:
-                log.debug( "Exception in merge_containers_dicts_for_new_install: %s" % str( e ) )
-            finally:
-                lock.release()
-        return new_containers_dict
-
-    def merge_missing_repository_dependencies_to_installed_container( self, containers_dict ):
-        """Merge the list of missing repository dependencies into the list of installed repository dependencies."""
-        missing_rd_container_root = containers_dict.get( 'missing_repository_dependencies', None )
-        if missing_rd_container_root:
-            # The missing_rd_container_root will be a root folder containing a single sub_folder.
-            missing_rd_container = missing_rd_container_root.folders[ 0 ]
-            installed_rd_container_root = containers_dict.get( 'repository_dependencies', None )
-            # The installed_rd_container_root will be a root folder containing a single sub_folder.
-            if installed_rd_container_root:
-                installed_rd_container = installed_rd_container_root.folders[ 0 ]
-                installed_rd_container.label = 'Repository dependencies'
-                for index, rd in enumerate( missing_rd_container.repository_dependencies ):
-                    # Skip the header row.
-                    if index == 0:
-                        continue
-                    installed_rd_container.repository_dependencies.append( rd )
-                installed_rd_container_root.folders = [ installed_rd_container ]
-                containers_dict[ 'repository_dependencies' ] = installed_rd_container_root
-            else:
-                # Change the folder label from 'Missing repository dependencies' to be 'Repository dependencies' for display.
-                root_container = containers_dict[ 'missing_repository_dependencies' ]
-                for sub_container in root_container.folders:
-                    # There should only be 1 sub-folder.
-                    sub_container.label = 'Repository dependencies'
-                containers_dict[ 'repository_dependencies' ] = root_container
-        containers_dict[ 'missing_repository_dependencies' ] = None
-        return containers_dict
-
-    def merge_missing_tool_dependencies_to_installed_container( self, containers_dict ):
-        """ Merge the list of missing tool dependencies into the list of installed tool dependencies."""
-        missing_td_container_root = containers_dict.get( 'missing_tool_dependencies', None )
-        if missing_td_container_root:
-            # The missing_td_container_root will be a root folder containing a single sub_folder.
-            missing_td_container = missing_td_container_root.folders[ 0 ]
-            installed_td_container_root = containers_dict.get( 'tool_dependencies', None )
-            # The installed_td_container_root will be a root folder containing a single sub_folder.
-            if installed_td_container_root:
-                installed_td_container = installed_td_container_root.folders[ 0 ]
-                installed_td_container.label = 'Tool dependencies'
-                for index, td in enumerate( missing_td_container.tool_dependencies ):
-                    # Skip the header row.
-                    if index == 0:
-                        continue
-                    installed_td_container.tool_dependencies.append( td )
-                installed_td_container_root.folders = [ installed_td_container ]
-                containers_dict[ 'tool_dependencies' ] = installed_td_container_root
-            else:
-                # Change the folder label from 'Missing tool dependencies' to be 'Tool dependencies' for display.
-                root_container = containers_dict[ 'missing_tool_dependencies' ]
-                for sub_container in root_container.folders:
-                    # There should only be 1 subfolder.
-                    sub_container.label = 'Tool dependencies'
-                containers_dict[ 'tool_dependencies' ] = root_container
-        containers_dict[ 'missing_tool_dependencies' ] = None
-        return containers_dict
-
-=======
->>>>>>> ed493034
     def order_components_for_installation( self, tsr_ids, repo_info_dicts, tool_panel_section_keys ):
         """
         Some repositories may have repository dependencies that are required to be installed
@@ -1361,54 +958,6 @@
                                                                      tsr_ids,
                                                                      repo_info_dicts,
                                                                      tool_panel_section_keys=tool_panel_section_keys )
-<<<<<<< HEAD
-                ordered_tsr_ids.append( tsr_id )
-                ordered_repo_info_dicts.append( repo_info_dict )
-                ordered_tool_panel_section_keys.append( tool_panel_section_key )
-        return ordered_tsr_ids, ordered_repo_info_dicts, ordered_tool_panel_section_keys
-
-    def populate_containers_dict_for_new_install( self, tool_shed_url, tool_path, readme_files_dict, installed_repository_dependencies,
-                                                  missing_repository_dependencies, installed_tool_dependencies, missing_tool_dependencies,
-                                                  updating=False ):
-        """
-        Return the populated containers for a repository being installed for the first time or for an installed repository
-        that is being updated and the updates include newly defined repository (and possibly tool) dependencies.
-        """
-        installed_tool_dependencies, missing_tool_dependencies = \
-            tool_dependency_util.populate_tool_dependencies_dicts( app=self.app,
-                                                                   tool_shed_url=tool_shed_url,
-                                                                   tool_path=tool_path,
-                                                                   repository_installed_tool_dependencies=installed_tool_dependencies,
-                                                                   repository_missing_tool_dependencies=missing_tool_dependencies,
-                                                                   required_repo_info_dicts=None )
-        # Most of the repository contents are set to None since we don't yet know what they are.
-        containers_dict = \
-            container_util.build_repository_containers_for_galaxy( app=self.app,
-                                                                   repository=None,
-                                                                   datatypes=None,
-                                                                   invalid_tools=None,
-                                                                   missing_repository_dependencies=missing_repository_dependencies,
-                                                                   missing_tool_dependencies=missing_tool_dependencies,
-                                                                   readme_files_dict=readme_files_dict,
-                                                                   repository_dependencies=installed_repository_dependencies,
-                                                                   tool_dependencies=installed_tool_dependencies,
-                                                                   valid_tools=None,
-                                                                   workflows=None,
-                                                                   valid_data_managers=None,
-                                                                   invalid_data_managers=None,
-                                                                   data_managers_errors=None,
-                                                                   new_install=True,
-                                                                   reinstalling=False )
-        if not updating:
-            # If we installing a new repository and not updaing an installed repository, we can merge
-            # the missing_repository_dependencies container contents to the installed_repository_dependencies
-            # container.  When updating an installed repository, merging will result in losing newly defined
-            # dependencies included in the updates.
-            containers_dict = self.merge_missing_repository_dependencies_to_installed_container( containers_dict )
-            # Merge the missing_tool_dependencies container contents to the installed_tool_dependencies container.
-            containers_dict = self.merge_missing_tool_dependencies_to_installed_container( containers_dict )
-        return containers_dict
-=======
                 if tsr_id not in ordered_tsr_ids:
                     ordered_tsr_ids.append( tsr_id )
                     ordered_repo_info_dicts.append( repo_info_dict )
@@ -1423,5 +972,4 @@
         if error_message:
             tool_shed_repository.error_message = str( error_message )
         self.install_model.context.add( tool_shed_repository )
-        self.install_model.context.flush()
->>>>>>> ed493034
+        self.install_model.context.flush()