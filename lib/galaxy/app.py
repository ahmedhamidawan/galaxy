import collections
import errno
import logging
import os
import signal
import sys
import threading
import time
from typing import (
    Any,
    Callable,
    Dict,
    List,
    Optional,
    Tuple,
)

from beaker.cache import CacheManager
from beaker.util import parse_cache_config_options

import galaxy.model
import galaxy.model.security
import galaxy.queues
import galaxy.security
from galaxy import (
    auth,
    config,
    jobs,
    tools,
)
from galaxy.config_watchers import ConfigWatchers
from galaxy.datatypes.registry import Registry
from galaxy.files import ConfiguredFileSources
from galaxy.job_metrics import JobMetrics
from galaxy.jobs.manager import JobManager
from galaxy.managers.api_keys import ApiKeyManager
from galaxy.managers.citations import CitationsManager
from galaxy.managers.collections import DatasetCollectionManager
from galaxy.managers.folders import FolderManager
from galaxy.managers.hdas import HDAManager
from galaxy.managers.histories import HistoryManager
from galaxy.managers.interactivetool import InteractiveToolManager
from galaxy.managers.jobs import JobSearch
from galaxy.managers.libraries import LibraryManager
from galaxy.managers.library_datasets import LibraryDatasetsManager
from galaxy.managers.roles import RoleManager
from galaxy.managers.session import GalaxySessionManager
from galaxy.managers.tasks import (
    AsyncTasksManager,
    CeleryAsyncTasksManager,
)
from galaxy.managers.tools import DynamicToolManager
from galaxy.managers.users import UserManager
from galaxy.managers.workflows import (
    WorkflowContentsManager,
    WorkflowsManager,
)
from galaxy.model import (
    custom_types,
    mapping,
)
from galaxy.model.base import (
    ModelMapping,
    SharedModelMapping,
)
from galaxy.model.database_heartbeat import DatabaseHeartbeat
from galaxy.model.database_utils import (
    database_exists,
    is_one_database,
)
from galaxy.model.mapping import GalaxyModelMapping
from galaxy.model.migrations import verify_databases
from galaxy.model.orm.engine_factory import build_engine
from galaxy.model.scoped_session import (
    galaxy_scoped_session,
    install_model_scoped_session,
)
from galaxy.model.tags import GalaxyTagHandler
from galaxy.model.tool_shed_install import mapping as install_mapping
from galaxy.objectstore import (
    BaseObjectStore,
    build_object_store_from_config,
)
from galaxy.queue_worker import (
    GalaxyQueueWorker,
    send_local_control_task,
)
from galaxy.quota import (
    get_quota_agent,
    QuotaAgent,
)
from galaxy.schema.fields import BaseDatabaseIdField
from galaxy.security.idencoding import IdEncodingHelper
from galaxy.security.vault import (
    Vault,
    VaultFactory,
)
from galaxy.tool_shed.cache import ToolShedRepositoryCache
from galaxy.tool_shed.galaxy_install.installed_repository_manager import InstalledRepositoryManager
from galaxy.tool_shed.galaxy_install.update_repository_manager import UpdateRepositoryManager
from galaxy.tool_util.deps import containers
from galaxy.tool_util.deps.dependencies import AppInfo
from galaxy.tool_util.deps.views import DependencyResolversView
from galaxy.tool_util.verify.test_data import TestDataResolver
from galaxy.tools.biotools import get_galaxy_biotools_metadata_source
from galaxy.tools.cache import ToolCache
from galaxy.tools.data import ToolDataTableManager
from galaxy.tools.data_manager.manager import DataManagers
from galaxy.tools.error_reports import ErrorReports
from galaxy.tools.search import ToolBoxSearch
from galaxy.tools.special_tools import load_lib_tools
from galaxy.tours import (
    build_tours_registry,
    ToursRegistry,
)
from galaxy.util import (
    ExecutionTimer,
    heartbeat,
    listify,
    StructuredExecutionTimer,
)
from galaxy.util.dbkeys import GenomeBuilds
from galaxy.util.task import IntervalTask
from galaxy.util.tool_shed import tool_shed_registry
from galaxy.visualization.data_providers.registry import DataProviderRegistry
from galaxy.visualization.genomes import Genomes
from galaxy.visualization.plugins.registry import VisualizationsRegistry
from galaxy.web import (
    legacy_url_for,
    url_for,
)
from galaxy.web.framework.base import server_starttime
from galaxy.web.proxy import ProxyManager
from galaxy.web.short_term_storage import (
    ShortTermStorageAllocator,
    ShortTermStorageConfiguration,
    ShortTermStorageManager,
    ShortTermStorageMonitor,
)
from galaxy.web_stack import (
    application_stack_instance,
    ApplicationStack,
)
from galaxy.webhooks import WebhooksRegistry
from galaxy.workflow import scheduling_manager
from galaxy.workflow.trs_proxy import TrsProxy
from .di import Container
from .structured_app import (
    BasicSharedApp,
    MinimalManagerApp,
    StructuredApp,
)

log = logging.getLogger(__name__)
app = None


class HaltableContainer(Container):
    haltables: List[Tuple[str, Callable]]

    def __init__(self) -> None:
        super().__init__()
        self.haltables = []

    def shutdown(self):
        exception = None
        for what, haltable in self.haltables:
            try:
                haltable()
            except Exception as e:
                log.exception(f"Failed to shutdown {what} cleanly")
                exception = exception or e
        if exception is not None:
            raise exception


class SentryClientMixin:
    config: config.GalaxyAppConfiguration
    application_stack: ApplicationStack

    def configure_sentry_client(self):
        self.sentry_client = None
        if self.config.sentry_dsn:
            event_level = self.config.sentry_event_level.upper()
            assert event_level in [
                "DEBUG",
                "INFO",
                "WARNING",
                "ERROR",
                "CRITICAL",
            ], f"Invalid sentry event level '{self.config.sentry.event_level}'"

            import sentry_sdk
            from sentry_sdk.integrations.logging import LoggingIntegration

            sentry_logging = LoggingIntegration(
                level=logging.INFO,  # Capture info and above as breadcrumbs
                event_level=getattr(logging, event_level),  # Send errors as events
            )
            self.sentry_client = sentry_sdk.init(
                self.config.sentry_dsn,
                release=f"{self.config.version_major}.{self.config.version_minor}",
                integrations=[sentry_logging],
                traces_sample_rate=self.config.sentry_traces_sample_rate,
<<<<<<< HEAD
=======
                ca_certs=self.config.sentry_ca_certs,
>>>>>>> 19a4426a
            )


class MinimalGalaxyApplication(BasicSharedApp, HaltableContainer, SentryClientMixin):
    """Encapsulates the state of a minimal Galaxy application"""

    model: GalaxyModelMapping
    config: config.GalaxyAppConfiguration
    tool_cache: ToolCache
    job_config: jobs.JobConfiguration
    toolbox: tools.ToolBox
    toolbox_search: ToolBoxSearch
    container_finder: containers.ContainerFinder
    install_model: ModelMapping
    object_store: BaseObjectStore

    def __init__(self, fsmon=False, **kwargs) -> None:
        super().__init__()
        self.haltables = [
            ("object store", self._shutdown_object_store),
            ("database connection", self._shutdown_model),
        ]
        self._register_singleton(BasicSharedApp, self)
        if not log.handlers:
            # Paste didn't handle it, so we need a temporary basic log
            # configured.  The handler added here gets dumped and replaced with
            # an appropriately configured logger in configure_logging below.
            logging.basicConfig(level=logging.DEBUG)
        log.debug("python path is: %s", ", ".join(sys.path))
        self.name = "galaxy"
        self.is_webapp = False
        # Read config file and check for errors
        self.config = self._register_singleton(config.GalaxyAppConfiguration, config.GalaxyAppConfiguration(**kwargs))
        self.config.check()
        self._configure_object_store(fsmon=True)
        self._register_singleton(BaseObjectStore, self.object_store)
        config_file = kwargs.get("global_conf", {}).get("__file__", None)
        if config_file:
            log.debug('Using "galaxy.ini" config file: %s', config_file)
        self._configure_models(check_migrate_databases=self.config.check_migrate_databases, config_file=config_file)
        # Security helper
        self._configure_security()
        self._register_singleton(IdEncodingHelper, self.security)
        self._register_singleton(SharedModelMapping, self.model)
        self._register_singleton(GalaxyModelMapping, self.model)
        self._register_singleton(galaxy_scoped_session, self.model.context)
        self._register_singleton(install_model_scoped_session, self.install_model.context)

    def configure_fluent_log(self):
        if self.config.fluent_log:
            from galaxy.util.custom_logging.fluent_log import FluentTraceLogger

            self.trace_logger: Optional[FluentTraceLogger] = FluentTraceLogger(
                "galaxy", self.config.fluent_host, self.config.fluent_port
            )
        else:
            self.trace_logger = None

    def _configure_genome_builds(self, data_table_name="__dbkeys__", load_old_style=True):
        self.genome_builds = GenomeBuilds(self, data_table_name=data_table_name, load_old_style=load_old_style)

    def wait_for_toolbox_reload(self, old_toolbox):
        timer = ExecutionTimer()
        log.debug("Waiting for toolbox reload")
        # Wait till toolbox reload has been triggered (or more than 60 seconds have passed)
        while timer.elapsed < 60:
            if self.toolbox.has_reloaded(old_toolbox):
                log.debug("Finished waiting for toolbox reload %s", timer)
                break
            time.sleep(0.1)
        else:
            log.warning("Waiting for toolbox reload timed out after 60 seconds")

    def _configure_tool_config_files(self):
        if self.config.shed_tool_config_file not in self.config.tool_configs:
            self.config.tool_configs.append(self.config.shed_tool_config_file)
        # The value of migrated_tools_config is the file reserved for containing only those tools that have been
        # eliminated from the distribution and moved to the tool shed. If migration checking is disabled, only add it if
        # it exists (since this may be an existing deployment where migrations were previously run).
        if (
            os.path.exists(self.config.migrated_tools_config)
            and self.config.migrated_tools_config not in self.config.tool_configs
        ):
            self.config.tool_configs.append(self.config.migrated_tools_config)

    def _configure_toolbox(self):
        if not isinstance(self, BasicSharedApp):
            raise Exception("Must inherit from BasicSharedApp")

        self.citations_manager = CitationsManager(self)
        self.biotools_metadata_source = get_galaxy_biotools_metadata_source(self.config)

        self.dynamic_tools_manager = DynamicToolManager(self)
        self._toolbox_lock = threading.RLock()
        self.toolbox = tools.ToolBox(self.config.tool_configs, self.config.tool_path, self)
        galaxy_root_dir = os.path.abspath(self.config.root)
        file_path = os.path.abspath(self.config.file_path)
        app_info = AppInfo(
            galaxy_root_dir=galaxy_root_dir,
            default_file_path=file_path,
            tool_data_path=self.config.tool_data_path,
            shed_tool_data_path=self.config.shed_tool_data_path,
            outputs_to_working_directory=self.config.outputs_to_working_directory,
            container_image_cache_path=self.config.container_image_cache_path,
            library_import_dir=self.config.library_import_dir,
            enable_mulled_containers=self.config.enable_mulled_containers,
            container_resolvers_config_file=self.config.container_resolvers_config_file,
            container_resolvers_config_dict=self.config.container_resolvers,
            involucro_path=self.config.involucro_path,
            involucro_auto_init=self.config.involucro_auto_init,
            mulled_channels=self.config.mulled_channels,
        )
        mulled_resolution_cache = None
        if self.config.mulled_resolution_cache_type:
            cache_opts = {
                "cache.type": self.config.mulled_resolution_cache_type,
                "cache.data_dir": self.config.mulled_resolution_cache_data_dir,
                "cache.lock_dir": self.config.mulled_resolution_cache_lock_dir,
                "cache.expire": self.config.mulled_resolution_cache_expire,
            }
            mulled_resolution_cache = CacheManager(**parse_cache_config_options(cache_opts)).get_cache(
                "mulled_resolution"
            )
        self.container_finder = containers.ContainerFinder(app_info, mulled_resolution_cache=mulled_resolution_cache)
        self._set_enabled_container_types()
        index_help = getattr(self.config, "index_tool_help", True)
        self.toolbox_search = self._register_singleton(
            ToolBoxSearch,
            ToolBoxSearch(self.toolbox, index_dir=self.config.tool_search_index_dir, index_help=index_help),
        )

    def reindex_tool_search(self) -> None:
        # Call this when tools are added or removed.
        self.toolbox_search.build_index(tool_cache=self.tool_cache, toolbox=self.toolbox)
        self.tool_cache.reset_status()

    def _set_enabled_container_types(self):
        container_types_to_destinations = collections.defaultdict(list)
        for destinations in self.job_config.destinations.values():
            for destination in destinations:
                for enabled_container_type in self.container_finder._enabled_container_types(destination.params):
                    container_types_to_destinations[enabled_container_type].append(destination)
        self.toolbox.dependency_manager.set_enabled_container_types(container_types_to_destinations)
        self.toolbox.dependency_manager.resolver_classes.update(
            self.container_finder.default_container_registry.resolver_classes
        )
        self.toolbox.dependency_manager.dependency_resolvers.extend(
            self.container_finder.default_container_registry.container_resolvers
        )

    def _configure_tool_data_tables(self, from_shed_config):
        # Initialize tool data tables using the config defined by self.config.tool_data_table_config_path.
        self.tool_data_tables = ToolDataTableManager(
            tool_data_path=self.config.tool_data_path,
            config_filename=self.config.tool_data_table_config_path,
            other_config_dict=self.config,
        )
        # Load additional entries defined by self.config.shed_tool_data_table_config into tool data tables.
        try:
            self.tool_data_tables.load_from_config_file(
                config_filename=self.config.shed_tool_data_table_config,
                tool_data_path=self.tool_data_tables.tool_data_path,
                from_shed_config=from_shed_config,
            )
        except OSError as exc:
            # Missing shed_tool_data_table_config is okay if it's the default
            if exc.errno != errno.ENOENT or self.config.is_set("shed_tool_data_table_config"):
                raise

    def _configure_datatypes_registry(self, use_display_applications=True, use_converters=True):
        # Create an empty datatypes registry.
        self.datatypes_registry = Registry(self.config)
        # Load the data types in the Galaxy distribution, which are defined in self.config.datatypes_config.
        datatypes_configs = self.config.datatypes_config
        for datatypes_config in listify(datatypes_configs):
            # Setting override=False would make earlier files would take
            # precedence - but then they wouldn't override tool shed
            # datatypes.
            self.datatypes_registry.load_datatypes(
                self.config.root,
                datatypes_config,
                override=True,
                use_display_applications=use_display_applications,
                use_converters=use_converters,
            )

    def _configure_object_store(self, **kwds):
        self.object_store = build_object_store_from_config(self.config, **kwds)

    def _configure_security(self):
        self.security = IdEncodingHelper(id_secret=self.config.id_secret)
        BaseDatabaseIdField.security = self.security

    def _configure_engines(self, db_url, install_db_url, combined_install_database):
        trace_logger = getattr(self, "trace_logger", None)
        engine = build_engine(
            db_url,
            self.config.database_engine_options,
            self.config.database_query_profiling_proxy,
            trace_logger,
            self.config.slow_query_log_threshold,
            self.config.thread_local_log,
            self.config.database_log_query_counts,
        )
        install_engine = None
        if not combined_install_database:
            install_engine = build_engine(install_db_url, self.config.install_database_engine_options)
        return engine, install_engine

    def _configure_models(self, check_migrate_databases=False, config_file=None):
        """Preconditions: object_store must be set on self."""
        # TODO this block doesn't seem to belong in this method
        if getattr(self.config, "max_metadata_value_size", None):
            custom_types.MAX_METADATA_VALUE_SIZE = self.config.max_metadata_value_size

        db_url = self.config.database_connection
        install_db_url = self.config.install_database_connection
        combined_install_database = is_one_database(db_url, install_db_url)
        engine, install_engine = self._configure_engines(db_url, install_db_url, combined_install_database)

        if self.config.database_wait:
            self._wait_for_database(db_url)

        if check_migrate_databases:
            self._verify_databases(engine, install_engine, combined_install_database)

        self.model = mapping.configure_model_mapping(
            self.config.file_path,
            self.object_store,
            self.config.use_pbkdf2,
            engine,
            combined_install_database,
            self.config.thread_local_log,
        )

        if combined_install_database:
            log.info("Install database targeting Galaxy's database configuration.")  # TODO this message is ambiguous
            self.install_model = self.model
        else:
            self.install_model = install_mapping.configure_model_mapping(install_engine)
            log.info(f"Install database using its own connection {install_db_url}")

    def _verify_databases(self, engine, install_engine, combined_install_database):
        install_template, install_encoding = None, None
        if not combined_install_database:  # Otherwise these options are not used.
            install_template = getattr(self.config, "install_database_template", None)
            install_encoding = getattr(self.config, "install_database_encoding", None)

        verify_databases(
            engine,
            self.config.database_template,
            self.config.database_encoding,
            install_engine,
            install_template,
            install_encoding,
            self.config.database_auto_migrate,
        )

    def _configure_signal_handlers(self, handlers):
        for sig, handler in handlers.items():
            signal.signal(sig, handler)

    def _wait_for_database(self, url):
        attempts = self.config.database_wait_attempts
        pause = self.config.database_wait_sleep
        for i in range(1, attempts):
            try:
                database_exists(url)
                break
            except Exception:
                log.info("Waiting for database: attempt %d of %d" % (i, attempts))
                time.sleep(pause)

    @property
    def tool_dependency_dir(self):
        return self.toolbox.dependency_manager.default_base_path

    def _shutdown_object_store(self):
        self.object_store.shutdown()

    def _shutdown_model(self):
        self.model.engine.dispose()


class GalaxyManagerApplication(MinimalManagerApp, MinimalGalaxyApplication):
    """Extends the MinimalGalaxyApplication with most managers that are not tied to a web or job handling context."""

    model: GalaxyModelMapping

    def __init__(self, configure_logging=True, use_converters=True, use_display_applications=True, **kwargs):
        super().__init__(**kwargs)
        self._register_singleton(MinimalManagerApp, self)  # type: ignore[type-abstract]
        self.execution_timer_factory = self._register_singleton(
            ExecutionTimerFactory, ExecutionTimerFactory(self.config)
        )
        self.configure_fluent_log()
        self.application_stack = self._register_singleton(ApplicationStack, application_stack_instance(app=self))
        if configure_logging:
            config.configure_logging(self.config, self.application_stack.facts)
        # Initialize job metrics manager, needs to be in place before
        # config so per-destination modifications can be made.
        self.job_metrics = self._register_singleton(
            JobMetrics, JobMetrics(self.config.job_metrics_config_file, app=self)
        )
        # Initialize the job management configuration
        self.job_config = self._register_singleton(jobs.JobConfiguration)

        # Setup infrastructure for short term storage manager.
        short_term_storage_config_kwds: Dict[str, Any] = {}
        short_term_storage_config_kwds["short_term_storage_directory"] = self.config.short_term_storage_dir
        short_term_storage_default_duration = self.config.short_term_storage_default_duration
        short_term_storage_maximum_duration = self.config.short_term_storage_maximum_duration
        if short_term_storage_default_duration is not None:
            short_term_storage_config_kwds["default_storage_duration"] = short_term_storage_default_duration
        if short_term_storage_maximum_duration:
            short_term_storage_config_kwds["maximum_storage_duration"] = short_term_storage_maximum_duration

        short_term_storage_config = ShortTermStorageConfiguration(**short_term_storage_config_kwds)
        short_term_storage_manager = ShortTermStorageManager(config=short_term_storage_config)
        self._register_singleton(ShortTermStorageAllocator, short_term_storage_manager)  # type: ignore[type-abstract]
        self._register_singleton(ShortTermStorageMonitor, short_term_storage_manager)  # type: ignore[type-abstract]

        # Tag handler
        self.tag_handler = self._register_singleton(GalaxyTagHandler)
        self.user_manager = self._register_singleton(UserManager)
        self._register_singleton(GalaxySessionManager)
        self.hda_manager = self._register_singleton(HDAManager)
        self.history_manager = self._register_singleton(HistoryManager)
        self.job_search = self._register_singleton(JobSearch)
        self.dataset_collection_manager = self._register_singleton(DatasetCollectionManager)
        self.workflow_manager = self._register_singleton(WorkflowsManager)
        self.workflow_contents_manager = self._register_singleton(WorkflowContentsManager)
        self.library_folder_manager = self._register_singleton(FolderManager)
        self.library_manager = self._register_singleton(LibraryManager)
        self.library_datasets_manager = self._register_singleton(LibraryDatasetsManager)
        self.role_manager = self._register_singleton(RoleManager)
        self.job_manager = self._register_singleton(JobManager)

        self.task_manager = self._register_abstract_singleton(
            AsyncTasksManager, CeleryAsyncTasksManager  # type: ignore[type-abstract]
        )  # Ignored because of https://github.com/python/mypy/issues/4717

        # ConfiguredFileSources
        self.file_sources = self._register_singleton(
            ConfiguredFileSources, ConfiguredFileSources.from_app_config(self.config)
        )

        self.vault = self._register_singleton(Vault, VaultFactory.from_app(self))  # type: ignore[type-abstract]
        # Load security policy.
        self.security_agent = self.model.security_agent
        self.host_security_agent = galaxy.model.security.HostAgent(
            model=self.security_agent.model, permitted_actions=self.security_agent.permitted_actions
        )
        # Load quota management.
        self.quota_agent = self._register_singleton(QuotaAgent, get_quota_agent(self.config, self.model))

        # We need the datatype registry for running certain tasks that modify HDAs, and to build the registry we need
        # to setup the installed repositories ... this is not ideal
        self._configure_tool_config_files()
        self.installed_repository_manager = self._register_singleton(
            InstalledRepositoryManager, InstalledRepositoryManager(self)
        )
        self.dynamic_tool_manager = self._register_singleton(DynamicToolManager)
        self._configure_datatypes_registry(
            use_converters=use_converters,
            use_display_applications=use_display_applications,
        )
        self._register_singleton(Registry, self.datatypes_registry)
        galaxy.model.set_datatypes_registry(self.datatypes_registry)
        self.configure_sentry_client()

        self._configure_tool_shed_registry()
        self._register_singleton(tool_shed_registry.Registry, self.tool_shed_registry)

    def _configure_tool_shed_registry(self) -> None:
        # Set up the tool sheds registry
        if os.path.isfile(self.config.tool_sheds_config_file):
            self.tool_shed_registry = tool_shed_registry.Registry(self.config.tool_sheds_config_file)
        else:
            self.tool_shed_registry = tool_shed_registry.Registry()

    @property
    def is_job_handler(self) -> bool:
        return (
            self.config.track_jobs_in_database and self.job_config.is_handler
        ) or not self.config.track_jobs_in_database


class UniverseApplication(StructuredApp, GalaxyManagerApplication):
    """Encapsulates the state of a Universe application"""

    model: GalaxyModelMapping

    def __init__(self, **kwargs) -> None:
        startup_timer = ExecutionTimer()
        super().__init__(fsmon=True, **kwargs)
        self.haltables = [
            ("queue worker", self._shutdown_queue_worker),
            ("file watcher", self._shutdown_watcher),
            ("database heartbeat", self._shutdown_database_heartbeat),
            ("workflow scheduler", self._shutdown_scheduling_manager),
            ("object store", self._shutdown_object_store),
            ("job manager", self._shutdown_job_manager),
            ("application heartbeat", self._shutdown_heartbeat),
            ("repository manager", self._shutdown_repo_manager),
            ("database connection", self._shutdown_model),
            ("application stack", self._shutdown_application_stack),
        ]
        self._register_singleton(StructuredApp, self)  # type: ignore[type-abstract]
        # A lot of postfork initialization depends on the server name, ensure it is set immediately after forking before other postfork functions
        self.application_stack.register_postfork_function(self.application_stack.set_postfork_server_name, self)
        self.config.reload_sanitize_allowlist(explicit="sanitize_allowlist_file" in kwargs)
        self.amqp_internal_connection_obj = galaxy.queues.connection_from_config(self.config)
        # queue_worker *can* be initialized with a queue, but here we don't
        # want to and we'll allow postfork to bind and start it.
        self.queue_worker = self._register_singleton(GalaxyQueueWorker, GalaxyQueueWorker(self))

        self.dependency_resolvers_view = self._register_singleton(
            DependencyResolversView, DependencyResolversView(self)
        )
        self.test_data_resolver = self._register_singleton(
            TestDataResolver, TestDataResolver(file_dirs=self.config.tool_test_data_directories)
        )
        self.api_keys_manager = self._register_singleton(ApiKeyManager)

        # Tool Data Tables
        self._configure_tool_data_tables(from_shed_config=False)
        # Load dbkey / genome build manager
        self._configure_genome_builds(data_table_name="__dbkeys__", load_old_style=True)

        # Genomes
        self.genomes = self._register_singleton(Genomes)
        # Data providers registry.
        self.data_provider_registry = self._register_singleton(DataProviderRegistry)

        # Initialize error report plugins.
        self.error_reports = self._register_singleton(
            ErrorReports, ErrorReports(self.config.error_report_file, app=self)
        )

        # Setup a Tool Cache
        self.tool_cache = self._register_singleton(ToolCache)
        self.tool_shed_repository_cache = self._register_singleton(ToolShedRepositoryCache)
        # Watch various config files for immediate reload
        self.watchers = self._register_singleton(ConfigWatchers)
        self._configure_toolbox()
        # Load Data Manager
        self.data_managers = self._register_singleton(DataManagers)
        # Load the update repository manager.
        self.update_repository_manager = self._register_singleton(
            UpdateRepositoryManager, UpdateRepositoryManager(self)
        )
        # Load datatype display applications defined in local datatypes_conf.xml
        self.datatypes_registry.load_display_applications(self)
        # Load datatype converters defined in local datatypes_conf.xml
        self.datatypes_registry.load_datatype_converters(self.toolbox)
        # Load external metadata tool
        self.datatypes_registry.load_external_metadata_tool(self.toolbox)
        # Load history import/export tools.
        load_lib_tools(self.toolbox)
        # Load built-in converters
        if self.config.display_builtin_converters:
            self.toolbox.load_builtin_converters()
        self.toolbox.persist_cache(register_postfork=True)
        # visualizations registry: associates resources with visualizations, controls how to render
        self.visualizations_registry = self._register_singleton(
            VisualizationsRegistry,
            VisualizationsRegistry(
                self,
                directories_setting=self.config.visualization_plugins_directory,
                template_cache_dir=self.config.template_cache_path,
            ),
        )
        # Tours registry
        tour_registry = build_tours_registry(self.config.tour_config_dir)
        self.tour_registry = tour_registry
        self[ToursRegistry] = tour_registry  # type: ignore[type-abstract]
        # Webhooks registry
        self.webhooks_registry = self._register_singleton(WebhooksRegistry, WebhooksRegistry(self.config.webhooks_dir))
        # Heartbeat for thread profiling
        self.heartbeat = None
        self.auth_manager = self._register_singleton(auth.AuthManager, auth.AuthManager(self.config))
        # Start the heartbeat process if configured and available
        if self.config.use_heartbeat:
            self.heartbeat = heartbeat.Heartbeat(
                self.config, period=self.config.heartbeat_interval, fname=self.config.heartbeat_log
            )
            self.heartbeat.daemon = True
            self.application_stack.register_postfork_function(self.heartbeat.start)

        self.authnz_manager = None
        if self.config.enable_oidc:
            from galaxy.authnz import managers

            self.authnz_manager = managers.AuthnzManager(
                self, self.config.oidc_config_file, self.config.oidc_backends_config_file
            )

        if not self.config.enable_celery_tasks and self.config.history_audit_table_prune_interval > 0:
            self.prune_history_audit_task = IntervalTask(
                func=lambda: galaxy.model.HistoryAudit.prune(self.model.session),
                name="HistoryAuditTablePruneTask",
                interval=self.config.history_audit_table_prune_interval,
                immediate_start=False,
                time_execution=True,
            )
            self.application_stack.register_postfork_function(self.prune_history_audit_task.start)
            self.haltables.append(("HistoryAuditTablePruneTask", self.prune_history_audit_task.shutdown))
        # Start the job manager
        self.application_stack.register_postfork_function(self.job_manager.start)
        self.proxy_manager = ProxyManager(self.config)

        # Must be initialized after job_config.
        self.workflow_scheduling_manager = scheduling_manager.WorkflowSchedulingManager(self)

        self.trs_proxy = self._register_singleton(TrsProxy, TrsProxy(self.config))
        # Must be initialized after any component that might make use of stack messaging is configured. Alternatively if
        # it becomes more commonly needed we could create a prefork function registration method like we do with
        # postfork functions.
        self.application_stack.init_late_prefork()

        self.interactivetool_manager = InteractiveToolManager(self)

        # Configure handling of signals
        handlers = {}
        if self.heartbeat:
            handlers[signal.SIGUSR1] = self.heartbeat.dump_signal_handler
        self._configure_signal_handlers(handlers)

        self.database_heartbeat = DatabaseHeartbeat(application_stack=self.application_stack)
        self.database_heartbeat.add_change_callback(self.watchers.change_state)
        self.application_stack.register_postfork_function(self.database_heartbeat.start)

        # Start web stack message handling
        self.application_stack.register_postfork_function(self.application_stack.start)
        self.application_stack.register_postfork_function(self.queue_worker.bind_and_start)
        # Delay toolbox index until after startup
        self.application_stack.register_postfork_function(
            lambda: send_local_control_task(self, "rebuild_toolbox_search_index")
        )

        # Inject url_for for components to more easily optionally depend
        # on url_for.
        self.url_for = url_for
        self.legacy_url_for = legacy_url_for

        self.server_starttime = server_starttime  # used for cachebusting
        # Limit lifetime of tool shed repository cache to app startup
        self.tool_shed_repository_cache = None
        self.api_spec = None
        self.legacy_mapper = None
        self.application_stack.register_postfork_function(self.object_store.start)
        log.info(f"Galaxy app startup finished {startup_timer}")

    def _shutdown_queue_worker(self):
        self.queue_worker.shutdown()

    def _shutdown_watcher(self):
        self.watchers.shutdown()

    def _shutdown_database_heartbeat(self):
        self.database_heartbeat.shutdown()

    def _shutdown_scheduling_manager(self):
        self.workflow_scheduling_manager.shutdown()

    def _shutdown_job_manager(self):
        self.job_manager.shutdown()

    def _shutdown_heartbeat(self):
        if self.heartbeat:
            self.heartbeat.shutdown()

    def _shutdown_repo_manager(self):
        self.update_repository_manager.shutdown()

    def _shutdown_application_stack(self):
        self.application_stack.shutdown()


class StatsdStructuredExecutionTimer(StructuredExecutionTimer):
    def __init__(self, galaxy_statsd_client, *args, **kwds):
        self.galaxy_statsd_client = galaxy_statsd_client
        super().__init__(*args, **kwds)

    def to_str(self, **kwd):
        self.galaxy_statsd_client.timing(self.timer_id, self.elapsed * 1000.0, kwd)
        return super().to_str(**kwd)


class ExecutionTimerFactory:
    def __init__(self, config):
        statsd_host = getattr(config, "statsd_host", None)
        if statsd_host:
            from galaxy.web.statsd_client import GalaxyStatsdClient

            self.galaxy_statsd_client: Optional[GalaxyStatsdClient] = GalaxyStatsdClient(
                statsd_host,
                getattr(config, "statsd_port", 8125),
                getattr(config, "statsd_prefix", "galaxy"),
                getattr(config, "statsd_influxdb", False),
                getattr(config, "statsd_mock_calls", False),
            )
        else:
            self.galaxy_statsd_client = None

    def get_timer(self, *args, **kwd):
        if self.galaxy_statsd_client:
            return StatsdStructuredExecutionTimer(self.galaxy_statsd_client, *args, **kwd)
        else:
            return StructuredExecutionTimer(*args, **kwd)<|MERGE_RESOLUTION|>--- conflicted
+++ resolved
@@ -202,10 +202,7 @@
                 release=f"{self.config.version_major}.{self.config.version_minor}",
                 integrations=[sentry_logging],
                 traces_sample_rate=self.config.sentry_traces_sample_rate,
-<<<<<<< HEAD
-=======
                 ca_certs=self.config.sentry_ca_certs,
->>>>>>> 19a4426a
             )
 
 
