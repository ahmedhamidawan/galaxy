--- conflicted
+++ resolved
@@ -11,14 +11,9 @@
 axe-selenium-python==2.1.6 ; python_version >= "3.7" and python_version < "3.12"
 babel==2.12.1 ; python_version >= "3.7" and python_version < "3.12"
 billiard==3.6.4.0 ; python_version >= "3.7" and python_version < "3.12"
-<<<<<<< HEAD
 black==23.3.0 ; python_version >= "3.7" and python_version < "3.12"
+build==0.10.0 ; python_version >= "3.7" and python_version < "3.12"
 cachecontrol[filecache]==0.13.0 ; python_version >= "3.7" and python_version < "3.12"
-=======
-black==22.12.0 ; python_version >= "3.7" and python_version < "3.12"
-build==0.10.0 ; python_version >= "3.7" and python_version < "3.12"
-cachecontrol[filecache]==0.12.11 ; python_version >= "3.7" and python_version < "3.12"
->>>>>>> 9fcfedac
 cached-property==1.5.2 ; python_version >= "3.7" and python_version < "3.8"
 celery==5.2.7 ; python_version >= "3.7" and python_version < "3.12"
 certifi==2023.5.7 ; python_version >= "3.7" and python_version < "3.12"
