"""The module defines the abstract interface for resolving container images for tool execution."""
from abc import (
    ABCMeta,
    abstractmethod,
    abstractproperty,
)

import six

from galaxy.util.dictifiable import Dictifiable


<<<<<<< HEAD
@six.add_metaclass(ABCMeta)
=======
@six.python_2_unicode_compatible
>>>>>>> c84b3ba0
class ContainerResolver(Dictifiable, object):
    """Description of a technique for resolving container images for tool execution."""

    # Keys for dictification.
    dict_collection_visible_keys = ['resolver_type']

    def __init__(self, app_info=None, **kwds):
        """Default initializer for ``ContainerResolver`` subclasses."""
        self.app_info = app_info
        self.resolver_kwds = kwds

    def _get_config_option(self, key, default=None, config_prefix=None, **kwds):
        """Look in resolver-specific settings for option and then fallback to
        global settings.
        """
        global_key = "%s_%s" % (config_prefix, key)
        if key in kwds:
            return kwds.get(key)
        elif self.app_info and hasattr(self.app_info, global_key):
            return getattr(self.app_info, global_key)
        else:
            return default

    @abstractmethod
    def resolve(self, tool_info):
        """Find a container matching all supplied requirements for tool.

        The supplied argument is a :class:`galaxy.tools.deps.containers.ToolInfo` description
        of the tool and its requirements.
        """

    @abstractproperty
    def resolver_type(self):
        """Short label for the type of container resolution."""

    def _container_type_enabled(self, container_description, enabled_container_types):
        """Return a boolean indicating if the specified container type is enabled."""
        return container_description.type in enabled_container_types

    def __str__(self):
        return "%s[]" % self.__class__.__name__<|MERGE_RESOLUTION|>--- conflicted
+++ resolved
@@ -10,11 +10,8 @@
 from galaxy.util.dictifiable import Dictifiable
 
 
-<<<<<<< HEAD
 @six.add_metaclass(ABCMeta)
-=======
 @six.python_2_unicode_compatible
->>>>>>> c84b3ba0
 class ContainerResolver(Dictifiable, object):
     """Description of a technique for resolving container images for tool execution."""
 
