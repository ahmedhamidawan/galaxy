--- conflicted
+++ resolved
@@ -758,32 +758,12 @@
         return self.get_private_user_role(user)
 
     def get_private_user_role(self, user, auto_create=False):
-<<<<<<< HEAD
+        if auto_create and user.id is None:
+            # New user, directly create private role
+            return self.create_private_user_role(user)
         role = get_private_user_role(user, self.sa_session)
         if not role and auto_create:
             role = self.create_private_user_role(user)
-=======
-        if auto_create and user.id is None:
-            # New user, directly create private role
-            return self.create_private_user_role(user)
-        stmt = (
-            select(Role)
-            .where(
-                and_(
-                    UserRoleAssociation.user_id == user.id,
-                    Role.id == UserRoleAssociation.role_id,
-                    Role.type == Role.types.PRIVATE,
-                )
-            )
-            .distinct()
-        )
-        role = self.sa_session.execute(stmt).scalar_one_or_none()
-        if not role:
-            if auto_create:
-                return self.create_private_user_role(user)
-            else:
-                return None
->>>>>>> 070c6a25
         return role
 
     def get_role(self, name, type=None):
