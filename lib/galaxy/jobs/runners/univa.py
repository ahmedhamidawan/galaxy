"""
Job control via the DRMAA API / qstat and qacct.

Known to work on the UNIVA grid engine.

known bugs/problems:

- if a job runs longer than the time limits of the queue two things happen

  1. at the soft limit (s_rt) SIGUSR1 is sent to the job
  2. at the hard limit (h_rt) SIGKILL is sent to the job

  The second case is covered by the runner -- it's the same mechanism that
  kills a job when the job time limit is reached. The first case is currently
  not covered. The good thing is that most programs ignore SIGUSR1.
  For the second case it seems that jobs are marked as failed (killed by the DRM)
  at random.

  Possible solutions:

  - configure the job destinations such that the queue limits are never reached.
    the time limits can be determined with
    `for i in `qconf -sql`; do qconf -sq $i | grep -E '(h|s)_rt'; done`
  - extend the job runner to cover s_rt cases (some ideas):

    * I'm unsure if the programs reaction to SIGUSR1 can be determined easily
      because it depends on the program. It seems that exit code is in most
      cases 10.
    * The sheduler logs contains quite useful information.
"""
import logging
import re
import signal
import time

from galaxy.jobs.runners.drmaa import DRMAAJobRunner
from galaxy.util import (
    commands,
    size_to_bytes,
    unicodify,
)

log = logging.getLogger(__name__)

__all__ = ("UnivaJobRunner",)

MEMORY_LIMIT_SCAN_SIZE = 1024 * 1024  # 1MB


class DRMAAWaitUnusable(Exception):
    pass


class UnivaJobRunner(DRMAAJobRunner):
    runner_name = "UnivaJobRunner"
    # restrict job name length as in the DRMAAJobRunner
    # restrict_job_name_length = 15

    def check_watched_item(self, ajs, new_watched):
        """
        get state with job_status/qstat

        since qstat returns undetermined for finished jobs
        we return DONE here
        """
        state = self._get_drmaa_state(ajs.job_id, self.ds, False)
        # log.debug("UnivaJobRunner:check_watched_item ({jobid}) -> state {state}".format(jobid=ajs.job_id, state=self.drmaa_job_state_strings[state]))
        if state == self.drmaa.JobState.UNDETERMINED:
            return self.drmaa.JobState.DONE
        return state

    def _complete_terminal_job(self, ajs, drmaa_state, **kwargs):
        extinfo = dict()
        # get state with job_info/qstat + wait/qacct
        state = self._get_drmaa_state(ajs.job_id, self.ds, True, extinfo)
        # log.debug("UnivaJobRunner:_complete_terminal_job ({jobid}) -> state {state} info {info}".format(jobid=ajs.job_id, state=self.drmaa_job_state_strings[state], info=extinfo))

        # for any job that is finished (regardless of successful or failed) check if there
        # were memory or time deletions or if the job was deleted
        if state in [self.drmaa.JobState.DONE, self.drmaa.JobState.FAILED]:
            # get configured job destination
            job_destination = ajs.job_wrapper.job_destination
<<<<<<< HEAD
            native_spec = job_destination.params.get("nativeSpecification", None)
=======
            native_spec = job_destination.params.get('nativeSpecification', '')
>>>>>>> c1f7799f
            # determine time and memory that was granted for the job
            time_granted, mem_granted = _parse_native_specs(ajs.job_id, native_spec)
            time_wasted = extinfo["time_wasted"]
            mem_wasted = extinfo["memory_wasted"]
            slots = extinfo["slots"]

            # log.debug("UnivaJobRunner:_complete_terminal_job ({jobid}) memviolation {mv}".format(jobid=ajs.job_id, mv=memviolation))

            # check job for run time or memory violation
            if "deleted" in extinfo and extinfo["deleted"]:
                log.info("(%s/%s) Job was cancelled (e.g. with qdel)", ajs.job_wrapper.get_id_tag(), ajs.job_id)
                ajs.fail_message = "This job failed because it was cancelled."
                drmaa_state = self.drmaa.JobState.FAILED
            elif ("signal" in extinfo and extinfo["signal"] == "SIGKILL") and time_wasted > time_granted:
                log.error(f"({ajs.job_wrapper.get_id_tag()}/{ajs.job_id}) Job hit walltime")
                ajs.fail_message = (
                    "This job was terminated because it ran longer than the maximum allowed job run time."
                )
                ajs.runner_state = ajs.runner_states.WALLTIME_REACHED
                drmaa_state = self.drmaa.JobState.FAILED
            # test wasted>granted memory only if failed != 0 and exit_status != 0, ie if marked as failed
            elif state == self.drmaa.JobState.FAILED and mem_wasted > mem_granted * slots:
                log.error(
                    f"({ajs.job_wrapper.get_id_tag()}/{ajs.job_id}) Job hit memory limit ({mem_wasted}>{mem_granted})"
                )
                ajs.fail_message = "This job was terminated because it used more than the maximum allowed memory."
                ajs.runner_state = ajs.runner_states.MEMORY_LIMIT_REACHED
                drmaa_state = self.drmaa_job_states.FAILED
        elif state in [
            self.drmaa.JobState.QUEUED_ACTIVE,
            self.drmaa.JobState.SYSTEM_ON_HOLD,
            self.drmaa.JobState.USER_ON_HOLD,
            self.drmaa.JobState.USER_SYSTEM_ON_HOLD,
            self.drmaa.JobState.RUNNING,
            self.drmaa.JobState.SYSTEM_SUSPENDED,
            self.drmaa.JobState.USER_SUSPENDED,
        ]:
            log.warning(
                f"({ajs.job_wrapper.get_id_tag()}/{ajs.job_id}) Job is {self.drmaa_job_state_strings[state]}, returning to monitor queue"
            )
            # TODO return True?
            return True  # job was not actually terminal
        elif state == self.drmaa.JobState.UNDETERMINED:
            log.warning(f"({ajs.job_wrapper.get_id_tag()}/{ajs.job_id}) Job state could not be determined")
            drmaa_state = self.drmaa_job_states.FAILED
        else:
            log.error(f"DRMAAUniva: job {ajs.job_id} determined unknown state {state}")
            drmaa_state = self.drmaa_job_states.FAILED
        # by default, finish the job with the state from drmaa
        return super()._complete_terminal_job(ajs, drmaa_state=drmaa_state)

    def _drmaa_state_is_refined(self, statep, staten):
        """
        check if staten is more 'severe' than statep
        """
        # definition of the severity of job states, the hex codes are
        # from the drmaa C library which seem to define a useful order
        drmaa_job_state_order = {
            self.drmaa.JobState.UNDETERMINED: 0x00,
            self.drmaa.JobState.QUEUED_ACTIVE: 0x10,
            self.drmaa.JobState.SYSTEM_ON_HOLD: 0x11,
            self.drmaa.JobState.USER_ON_HOLD: 0x12,
            self.drmaa.JobState.USER_SYSTEM_ON_HOLD: 0x13,
            self.drmaa.JobState.RUNNING: 0x20,
            self.drmaa.JobState.SYSTEM_SUSPENDED: 0x21,
            self.drmaa.JobState.USER_SUSPENDED: 0x22,
            self.drmaa.JobState.DONE: 0x30,
            self.drmaa.JobState.FAILED: 0x40,
        }
        return drmaa_job_state_order[staten] > drmaa_job_state_order[statep]

    def _get_drmaa_state_qstat(self, job_id, extinfo):
        """
        get a (drmaa) job state with qstat. qstat only returns infos for jobs that
        are queued, suspended, ..., or just finished (i.e. jobs are still
        in the system).
        information on finished jobs can only be found by qacct.
        Hence if qstat does not contain information on the job
        the state is assumed as UNDETERMINED
        job_id the job id
        extinfo a set that additional information can be stored in, i.e., "deleted"
        returns the drmaa state
        """
        # log.debug("UnivaJobRunner._get_drmaa_state_qstat ({jobid})".format(jobid=job_id))
        # using -u "*" is the simplest way to query the jobs of all users which
        # allows to treat the case where jobs are submitted as real user it would
        # be more efficient to specify the user (or in case that the galaxy user
        # submits the job -> to ommit the -u option)

        # note that, this is preferred over using `qstat -j JOBID` which returns a non-zero
        # exit code in case of error as well as if the jobid is not found (if job is finished).
        # even if this could be disambiguated by the stderr message the `qstat -u "*"`
        # way seems more generic
        cmd = ["qstat", "-u", '"*"']
        try:
            stdout = commands.execute(cmd).strip()
        except commands.CommandLineException as e:
            log.error(unicodify(e))
            raise self.drmaa.InternalException()
        state = self.drmaa.JobState.UNDETERMINED
        for line in stdout.split("\n"):
            line = line.split()
            if len(line) >= 5 and line[0] == str(job_id):
                state = self._map_qstat_drmaa_states(job_id, line[5], extinfo)
                break
        # log.debug("UnivaJobRunner._get_drmaa_state_qstat ({jobid}) -> {state}".format(jobid=job_id, state=self.drmaa_job_state_strings[state]))
        return state

    def _get_drmaa_state_qacct(self, job_id, extinfo):
        """
        get the job (drmaa) state with qacct.

        extinfo: dict where signal, exit_status, deleted = True, time_wasted, and memory_wasted can be stored:
        - signal signal as reported in exit state from qstat (see below)
        - exit_status set to exit status if returned (ie if qstat returns an exits state
            larger 0 and less 129 (for exit states > 128 signal is set)
            in any case (exit state > 0) state FAILED is returned
        - deleted set to true if the job was deleted (otherwise not set at all),
        - time_wasted time used in seconds (taken from wallclock)
        - memory_wasted memory used by the program in byte (taken from maxvmem)

        return state
        - first initalised with UNDETERMINED and changed in the following case
        - DONE if exit state == 0
        - FAILED if exit state != 0
        - RUNNING if failed in 24,25
        - FAILED if failed not in [0,24,25,100]
        """
        # log.debug("UnivaJobRunner._get_drmaa_state_qacct ({jobid})".format(jobid=job_id))
        signals = {
            k: v
            for v, k in reversed(sorted(signal.__dict__.items()))
            if v.startswith("SIG") and not v.startswith("SIG_")
        }
        cmd = ["qacct", "-j", job_id]
        slp = 1
        # run qacct -j JOBID (since the accounting data for the job might not be
        # available immediately a simple retry mechanism is implemented ..
        # max wait is approx 1min)
        while True:
            try:
                stdout = commands.execute(cmd).strip()
            except commands.CommandLineException as e:
                if slp <= 32 and f"job id {job_id} not found" in e.stderr:
                    time.sleep(slp)
                    slp *= 2
                    continue
                else:
                    log.error(unicodify(e))
                    return self.drmaa.JobState.UNDETERMINED
            else:
                break
        qacct = dict()
        for line in stdout.split("\n"):
            # remove header
            if line.startswith("=") or line == "":
                continue
            line = line.split()
            qacct[line[0]] = " ".join(line[1:])
        # qacct has three fields of interest: failed, exit_status, deleted_by
        # experiments
        #            failed  exit_status deleted_by
        # BASH ------------------------------------
        # time-limit 100     137
        # mem-limit  0       2
        # python --------------------------------------------------------------
        # time-limit
        # mem-limit  0       1
        # C -------------------------------------------------------------------
        # time-limit
        # mem-limit  0       C programm either have segfault (139) or allocated memory is checked for NULL (then a programmer defined message/exit code is given)
        #                    note that max_vmem might not be reliable, since the program never gets the memory.
        # C++ -----------------------------------------------------------------
        # time-limit
        # mem-limit  0       same as for C programs
        # JAVA ----------------------------------------------------------------
        # time-limit
        # mem-limit
        # perl ----------------------------------------------------------------
        # time-limit
        # mem-limit
        # bash other tests ----------------------------------------------------
        # qdel       100     137          user@mail

        extinfo["time_wasted"] = _parse_time(qacct["wallclock"])
        extinfo["memory_wasted"] = size_to_bytes(qacct["maxvmem"])
        extinfo["slots"] = int(qacct["slots"])

        # deleted_by
        # If the job (the array task) has been deleted via qdel, "<username>@<hostname>", else
        # "NONE". If qdel was called multiple times, every invocation is recorded in a comma
        # separated list.
        if "deleted_by" in qacct and qacct["deleted_by"] != "NONE":
            log.info(f"DRMAAUniva: job {job_id} was aborted by {qacct['deleted_by']}")
            extinfo["deleted"] = True
            return self.drmaa.JobState.FAILED

        state = self.drmaa.JobState.UNDETERMINED
        # exit_status
        # Exit status of the job script (or Univa Grid Engine specific status in case of certain
        # error conditions). The exit status is determined by following the normal shell conventions
        # If the command terminates normally the value of the command is its exit status.
        # However, in the case that the command exits abnormally, a value of 0200 (octal), 128
        # (decimal) is added to the value of the command to make up the exit status.
        # For example: If a job dies through signal 9 (SIGKILL) then the exit status
        # becomes 128 + 9 = 137.
        if "exit_status" in qacct:
            qacct["exit_status"] = int(qacct["exit_status"])
            if qacct["exit_status"] < 1:
                log.error(f"DRMAAUniva: job {job_id} has exit status {qacct['exit_status']}")
                state = self.drmaa.JobState.DONE
            elif 0 < qacct["exit_status"] < 129:
                log.error(f"DRMAAUniva: job {job_id} has exit status {qacct['exit_status']}")
                extinfo["exit_status"] = qacct["exit_status"]
                state = self.drmaa.JobState.FAILED
            else:
                log.error(f"DRMAAUniva: job {job_id} was killed by signal {qacct['exit_status'] - 128}")
                state = self.drmaa.JobState.FAILED
                extinfo["signal"] = signals[qacct["exit_status"] - 128]

        # failed
        # Indicates the problem which occurred in case a job could not be started on the execution
        # host (e.g. because the owner of the job did not have a valid account on that
        # machine). If Univa Grid Engine tries to start a job multiple times, this may lead to
        # multiple entries in the accounting file corresponding to the same job ID.
        # for the codes see https://docs.oracle.com/cd/E19957-01/820-0699/chp11-2/index.html
        if "failed" in qacct:
            code = int(qacct["failed"].split()[0])
            # this happens in case of no error or exit_code!=0 (0) or a signal (100).
            # both cases are covered already
            if code in [0, 100]:
                pass
            # these seem to be OK as well
            elif code in [24, 25]:
                state = self.drmaa.JobState.RUNNING
            else:
                log.error(f"DRMAAUniva: job {job_id} failed with failure {qacct['failed']}")
                state = self.drmaa.JobState.FAILED
        # log.debug("UnivaJobRunner._get_drmaa_state_qacct ({jobid}) -> {state}".format(jobid=job_id, state=self.drmaa_job_state_strings[state]))
        return state

    def _get_drmaa_state_wait(self, job_id, ds, extinfo):
        """
        get the (drmaa) job state with the python-drmaa wait function
        this function will not work if the job was started as real user
        since the external runner uses a different drmaa session.
        the advantage over the qacct based method is speed (in particular
        if the accounting data is stored in a huge file)
        jobid: the jobid
        ds: drmaa session
        extinfo dict where signal, exit_status, deleted = True, time_wasted, and memory_wasted can be stored
        """
        # log.debug("UnivaJobRunner._get_drmaa_state_wait ({jobid})".format(jobid=job_id))

        # experiments
        #            exitStatus coreDump hasExited hasSignal Signal  wasAborted
        # BASH ----------------------------------------------------------------
        # time-limit 0          0        0         1         SIGKILL 0
        # mem-limit  2          0        1         0                 0            with creating a large array and dd into variable
        # python --------------------------------------------------------------
        # time-limit 0          0        0         1         SIGKILL 0
        # mem-limit  1          0        1         0                 0
        # C -------------------------------------------------------------------
        # time-limit 0          0        0         1         SIGKILL 0
        # mem-limit  0          1        0         1         SIGSEGV 0          SegFault when accessing unallocated memory
        # C++ -----------------------------------------------------------------
        # time-limit 0          0        0         1         SIGKILL 0
        # mem-limit  0          1        0         1         SIGABRT 0          because of memory
        # JAVA ----------------------------------------------------------------
        # time-limit 0          0        0         1         SIGKILL 0
        # mem-limit  1          0        1         0                 0
        # perl ----------------------------------------------------------------
        # time-limit 0          0        0         0         SIGKILL 0
        # mem-limit  1          0        1         0                 0

        # bash other tests ----------------------------------------------------
        # no exit    0          0        1         0                 0
        # qdel       0          0        0         0                 1
        # TODO just return 0 if external runner is used
        # TODO do not run for running jobs
        try:
            # Note: drmaa refers to the parent galaxy module which has a global
            # variable drmaa which is the drmaa python library
            rv = ds.session.wait(job_id, self.drmaa.session.Session.TIMEOUT_NO_WAIT)
        except self.drmaa.errors.DrmaaException:
            # log.exception("could not determine status of job {jobid} using drmaa.wait error was {error}".format(jobid=job_id, error=str(e)))
            raise DRMAAWaitUnusable()

        # documentation of the variables adapted from the drmaa C library documentation at
        # https://linux.die.net/man/3/drmaa_wait
        # currently not used are
        # - rv.jobId
        # - rv.resourceUsage (which contains info on runtime and memory usage)
        # - rv.hasSignal (since we test the terminatedSignal anyway, and the meaning
        #    of hasSignal=0 could be anything from success to failure)
        # - hasExited
        # ** wasAborted**
        # wasAborted is a non-zero value for a job that ended before entering the running state.
        # Note: seems to be non-zero also if it is already running
        # **exitStatus**
        # If hasExited is a non-zero value, the exitStatus variable gives the
        # exit code that the job passed to exit or the value that the child
        # process returned from main.
        # **hasCoreDump**
        # If hasSignal is a non-zero value, hasCoreDump is a non-zero value if a core image
        # of the terminated job was created.

        # **hasExited**
        # non-zero value for a job that terminated normally. A zero value can also indicate
        # that although the job has terminated normally, an exit status is not available,
        # or that it is not known whether the job terminated normally.
        # In both cases exitStatus will not provide exit status information.
        # A non-zero value returned in exited indicates more detailed diagnosis can be
        # provided by means of hasSignal, terminatedSignal and hasCoreDump.
        # **hasSignal**
        # non-zero integer for a job that terminated due to the receipt of a signal.
        # A zero value can also indicate that although the job has terminated due to the
        # receipt of a signal, the signal is not available, or it is not known whether
        # the job terminated due to the receipt of a signal.
        # In both cases terminatedSignal will not provide signal information.
        # A non-zero value returned in signaled indicates signal information can be
        # retrieved from terminatedSignal.
        # **terminatedSignal**
        # If hasSignal is a non-zero value, the terminatedSignal is a
        # a string representation of the signal that caused the termination
        # of the job. For signals declared by POSIX.1, the symbolic names
        # are returned (e.g., SIGABRT, SIGALRM).
        # For signals not declared by POSIX, any other string may be returned.
        # check if job was aborted

        # get the used time and memory
        extinfo["time_wasted"] = float(rv.resourceUsage["wallclock"])
        extinfo["memory_wasted"] = float(rv.resourceUsage["maxvmem"])
        # TODO unsure if the resourceUsage key is really slots -> test in submit as galaxy user setting
        extinfo["slots"] = float(rv.resourceUsage["slots"])
        # log.debug("wait -> \texitStatus {0}\thasCoreDump {1}\thasExited {2}\thasSignal {3}\tjobId {4}\t\tterminatedSignal {5}\twasAborted {6}\tresourceUsage {7}".format(rv.exitStatus, rv.hasCoreDump, rv.hasExited, rv.hasSignal, rv.jobId, rv.terminatedSignal, rv.wasAborted, rv.resourceUsage))
        if rv.wasAborted:
            log.error(f"DRMAAUniva: job {job_id} was aborted according to wait()")
            extinfo["deleted"] = True
            return self.drmaa.JobState.FAILED

        # determine if something went wrong. this could be application errors
        # but also violation of scheduler constraints
        state = self.drmaa.JobState.DONE
        if rv.exitStatus != 0:
            log.error(f"DRMAAUniva: job {job_id} has exit status {rv.exitStatus}")
            extinfo["state"] = self.drmaa.JobState.FAILED

        if not rv.hasExited or rv.hasSignal:
            if rv.hasCoreDump != 0:
                log.error(f"DRMAAUniva: job {job_id} has core dump")
                extinfo["state"] = self.drmaa.JobState.FAILED
            elif len(rv.terminatedSignal) > 0:
                log.error(f"DRMAAUniva: job {job_id} was kill by signal {rv.terminatedSignal}")
                state = self.drmaa.JobState.FAILED
                extinfo["signal"] = rv.terminatedSignal
            elif rv.wasAborted == 0:
                log.error(f"DRMAAUniva: job {job_id} has finished in unclear condition")
                state = self.drmaa.JobState.FAILED
        # log.debug("UnivaJobRunner._get_drmaa_state_wait ({jobid}) -> {state}".format(jobid=job_id, state=self.drmaa_job_state_strings[state]))
        return state

    def _get_drmaa_state(self, job_id, ds, waitqacct, extinfo=None):
        """
        get the state using drmaa.job_info/qstat and drmaa.wait/qacct using the above functions
        qacct/wait is only called if waitqacct is True.
        the function returns the state (one of the drmaa states) and extended
        information in the extinfo dict
        """
        if extinfo is None:
            extinfo = {}
        # log.debug("UnivaJobRunner._get_drmaa_state ({jobid}) {qw}".format(jobid=job_id, qw=waitqacct))
        state = self.drmaa.JobState.UNDETERMINED
        # try to get the state with drmaa.job_status (does not work for jobs
        # started as real user) or qstat (works only for jobs that are running)
        try:
            # log.debug("UnivaJobRunner trying job_status ({jobid})".format(jobid=job_id))
            state = ds.job_status(job_id)
        except self.drmaa.errors.DrmaaException:
            # log.debug("UnivaJobRunner trying qstat ({jobid})".format(jobid=job_id))
            state = self._get_drmaa_state_qstat(job_id, extinfo)
        # if the job is finished (in whatever state) get (additional) infos
        # drmaa.wait or qacct (oposed to job_status/qstat these methods work
        # only for finished jobs)
        if waitqacct and state in [
            self.drmaa.JobState.UNDETERMINED,
            self.drmaa.JobState.DONE,
            self.drmaa.JobState.FAILED,
        ]:
            try:
                # log.debug("UnivaJobRunner trying wait ({jobid})".format(jobid=job_id))
                wstate = self._get_drmaa_state_wait(job_id, ds, extinfo)
            except DRMAAWaitUnusable:
                # log.debug("UnivaJobRunner trying qacct ({jobid})".format(jobid=job_id))
                wstate = self._get_drmaa_state_qacct(job_id, extinfo)
            if self._drmaa_state_is_refined(state, wstate):
                # log.debug("DRMAAUniva: job {job_id} wait/qacct {qacct} refines qacct {qstat}".format(job_id=job_id, qacct=self.drmaa_job_state_strings[wstate], qstat=self.drmaa_job_state_strings[state]))
                state = wstate
        return state

    def _map_qstat_drmaa_states(self, job_id, state, extinfo):
        """
        helper function that tries to map the states that are in the output
        of `qstat` and `qstat -j ID` to the states that are returned by the
        jobStatus function of the drmaa python library.

        useful information that can not be mapped to a drmaa state
        is stored in the extinfo dict. this is extinfo["deleted"] = True
        for jobs that are deleted.

        note 1: DONE is not found here, since qstat contains not output
        for jobs that are 'done' (i.e. left the queueing system sucessfully
        of unsuccessfully)

        note 2: the *suspend and *hold are mapped 'sloppily', but this
        should be OK since galaxy does not evaluate them at all (it only
        checks for QUEUED_ACTIVE, RUNNING, DONE, and FAILED)

        the drmaa states are:
        UNDETERMINED:       'process status cannot be determined',
        QUEUED_ACTIVE:      'job is queued and active',
        SYSTEM_ON_HOLD:     'job is queued and in system hold',
        USER_ON_HOLD:       'job is queued and in user hold',
        USER_SYSTEM_ON_HOLD:'job is queued and in user and system hold',
        RUNNING:		'job is running',
        SYSTEM_SUSPENDED: 	'job is system suspended',
        USER_SUSPENDED: 	'job is user suspended',
        DONE:               'job finished normally',
        FAILED:             'job finished, but failed',

        the qstat states are
        Pending   qw 	pending, pending (user hold)
                  hqw 	pending (system hold), pending (user and system hold)
                  hRqw 	pending (user and/or system hold, re-queue)
        Running   r 	running
                  t 	transferring, i.e. the job is transferred to the node(s) and about to be started
                  Rr 	running (re-submit)
                  Rt 	transferring (re-submit)
        Suspended s, ts 	job suspended
                  S, tS 	queue suspended
                  iT, tT 	queue suspended by alarm, e.g. the grid engine suspended the queue (and the job), because the queue is overloaded
                  Rs, Rts, RS, RtS, RT, RtT 	all suspended states with re-submit
        Error 	Eqw, Ehqw, EhRqw 	all pending states with error == GE tried to execute a job in a queue, but it failed for a reason that is specific to the job
        Deleted 	dr, dt, dRr, ds, dS, dT, dRs, dRS, dRT 	all running and suspended states with deletion, i.e. these jobs have been deleted, but have not yet been purged from the system

        the qstat -j ID states are
        d(eletion),             qdel has been used
        E(rror),                pending jobs hat couldn't be started due to job properties
        h(old),                 job currently is not eligible for execution due to a hold state assigned to it
        r(unning),              job is about to be executed or is already executing
        R(estarted),            the job was restarted. This can be caused by a job migration or because of one of the reasons described in the -r section
        s(uspended),            caused by suspending the job via qmod -s
        S(uspended),            either that the queue containing the job is suspended ... or that a pending job got suspended due to a preemptive action that was either triggered automatically by the system or by a manual preemption request triggered via qmod(1) -p ... S
        e(N)hanced suspended,   preemptive states shown for pending jobs triggered either automatically or via qmod(1) -p ... N or -p ... P
        (P)reempted,            -"-
        t(ransfering),          job is about to be executed or is already executing
        T(hreshold) or          shows that at least one suspend threshold of the corresponding queue was exceeded (see queue_conf(5)) and that the job has been suspended as a consequence
        w(aiting).              or that the job is waiting for completion of the jobs to which job dependencies have been assigned to the job

        job_id: the jobid (for logging)
        state: a state from the qstat output
        return: one of the drmaa states
        """
        if "d" in state:
            extinfo["deleted"] = True
            return self.drmaa.JobState.FAILED
        if "E" in state:
            return self.drmaa.JobState.FAILED
        elif "s" in state:
            return self.drmaa.JobState.USER_SUSPENDED
        elif "S" in state or "T" in state or "N" in state or "P" in state:
            return self.drmaa.JobState.SYSTEM_SUSPENDED
        elif "h" in state:
            return self.drmaa.JobState.USER_SYSTEM_ON_HOLD
        elif "r" in state.lower() or "t" in state:
            return self.drmaa.JobState.RUNNING
        elif "w" in state:
            return self.drmaa.JobState.QUEUED_ACTIVE
        else:
            log.error(f"DRMAAUniva: job {job_id} unknown state from qstat: {state}")
            return self.drmaa.JobState.UNDETERMINED


def _parse_time(tstring):
    tme = None
    m = re.search("([0-9:.]+)", tstring)
    if m is not None:
        timespl = m.group(1).split(":")
        tme = float(timespl[-1])  # sec
        if len(timespl) > 1:  # min
            tme += float(timespl[-2]) * 60
        if len(timespl) > 2:  # hour
            tme += float(timespl[-3]) * 3600
        if len(timespl) > 3:  # day
            tme += float(timespl[-4]) * 86400
    return tme


def _parse_native_specs(job_id, native_spec):
    """
    determine requested run time and memory from native specs
    native_spec (e.g. h_rt=01:00:02 -l h_vmem=1G) the native
    job_id the job ID (only used for logging)
    specification string passed to GE
    return time,mem (or None,None if nothing found)
    """
    tme = None
    mem = None
    # parse time
    m = re.search(r"rt=([0-9:]+)[\s,]*", native_spec)
    if m is not None:
        tme = _parse_time(m.group(1))
        if tme is None:
            log.error(f"DRMAAUniva: job {job_id} has unparsable time native spec {native_spec}")
    # parse memory
    m = re.search(r"mem=([\d.]+[KGMT]?)[\s,]*", native_spec)
    if m is not None:
        mem = size_to_bytes(m.group(1))
        # mem = _parse_mem(m.group(1))
        if mem is None:
            log.error(f"DRMAAUniva: job {job_id} has unparsable memory native spec {native_spec}")
    return tme, mem<|MERGE_RESOLUTION|>--- conflicted
+++ resolved
@@ -80,11 +80,7 @@
         if state in [self.drmaa.JobState.DONE, self.drmaa.JobState.FAILED]:
             # get configured job destination
             job_destination = ajs.job_wrapper.job_destination
-<<<<<<< HEAD
-            native_spec = job_destination.params.get("nativeSpecification", None)
-=======
-            native_spec = job_destination.params.get('nativeSpecification', '')
->>>>>>> c1f7799f
+            native_spec = job_destination.params.get("nativeSpecification", "")
             # determine time and memory that was granted for the job
             time_granted, mem_granted = _parse_native_specs(ajs.job_id, native_spec)
             time_wasted = extinfo["time_wasted"]
