--- conflicted
+++ resolved
@@ -15,6 +15,7 @@
 from requests_oauthlib import OAuth2Session
 
 from galaxy import util
+from galaxy import util
 from galaxy.model import (
     CustosAuthnzToken,
     User,
@@ -44,6 +45,7 @@
         self.config = {"provider": provider}
         self.config["verify_ssl"] = oidc_config["VERIFY_SSL"]
         self.config["url"] = oidc_backend_config["url"]
+        self.config['label'] = oidc_backend_config.get('label', provider.capitalize())
         self.config['label'] = oidc_backend_config.get('label', provider.capitalize())
         self.config["client_id"] = oidc_backend_config["client_id"]
         self.config["client_secret"] = oidc_backend_config["client_secret"]
@@ -147,16 +149,12 @@
                         log.info(message)
                         login_redirect_url = (
                             f"{login_redirect_url}login/start"
-<<<<<<< HEAD
                             f"?connect_external_provider={self.config['provider']}"
                             f"&connect_external_email={email}"
-=======
-                            f"?connect_external_email={email}"
-                            f"&connect_external_provider={self.config['provider']}"
->>>>>>> 2c1a69c5
                             f"&connect_external_label={self.config['label']}")
                         return login_redirect_url, None
                 elif self.config["provider"] == "custos":
+                    login_redirect_url = f"{login_redirect_url}login/start?confirm=true&custos_token={json.dumps(token)}"
                     login_redirect_url = f"{login_redirect_url}login/start?confirm=true&custos_token={json.dumps(token)}"
                     return login_redirect_url, None
                 else:
