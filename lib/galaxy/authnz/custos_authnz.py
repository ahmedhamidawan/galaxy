--- conflicted
+++ resolved
@@ -172,11 +172,7 @@
                 refresh_expiration_time=refresh_expiration_time,
             )
             label = self.config['label']
-<<<<<<< HEAD
             if existing_user and existing_user != user:
-=======
-            if existing_user != user:
->>>>>>> b07a73f7
                 redirect_url = (
                     f"{login_redirect_url}user/external_ids"
                     f"?email_exists={email}"
