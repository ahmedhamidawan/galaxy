--- conflicted
+++ resolved
@@ -44,11 +44,7 @@
         self.config = {"provider": provider}
         self.config["verify_ssl"] = oidc_config["VERIFY_SSL"]
         self.config["url"] = oidc_backend_config["url"]
-<<<<<<< HEAD
-        self.config['label'] = oidc_backend_config.get('label', provider.capitalize())
-=======
         self.config["label"] = oidc_backend_config.get("label", provider.capitalize())
->>>>>>> 6e2b8cce
         self.config["client_id"] = oidc_backend_config["client_id"]
         self.config["client_secret"] = oidc_backend_config["client_secret"]
         self.config["redirect_uri"] = oidc_backend_config["redirect_uri"]
@@ -153,16 +149,10 @@
                             f"{login_redirect_url}login/start"
                             f"?connect_external_provider={self.config['provider']}"
                             f"&connect_external_email={email}"
-<<<<<<< HEAD
-                            f"&connect_external_label={self.config['label']}")
-                        return login_redirect_url, None
-                elif self.config["provider"] == "custos" or self.config["provider"] == "keycloak":
-=======
                             f"&connect_external_label={self.config['label']}"
                         )
                         return login_redirect_url, None
                 elif self.config["provider"] in KEYCLOAK_BACKENDS:
->>>>>>> 6e2b8cce
                     login_redirect_url = f"{login_redirect_url}login/start?confirm=true&provider_token={json.dumps(token)}&provider={self.config['provider']}"
                     return login_redirect_url, None
                 else:
@@ -182,23 +172,12 @@
                 expiration_time=expiration_time,
                 refresh_expiration_time=refresh_expiration_time,
             )
-<<<<<<< HEAD
-            label = self.config['label']
-=======
             label = self.config["label"]
->>>>>>> 6e2b8cce
             if existing_user and existing_user != user:
                 redirect_url = (
                     f"{login_redirect_url}user/external_ids"
                     f"?email_exists={email}"
                     f"&notification=Your%20{label}%20identity%20has%20been%20linked"
-<<<<<<< HEAD
-                    "%20to%20your%20Galaxy%20account.")
-            else:
-                redirect_url = (
-                    f"/?notification=Your%20{label}%20identity%20has%20been%20linked"
-                    "%20to%20your%20Galaxy%20account.")
-=======
                     "%20to%20your%20Galaxy%20account."
                 )
             else:
@@ -207,7 +186,6 @@
                     f"?notification=Your%20{label}%20identity%20has%20been%20linked"
                     "%20to%20your%20Galaxy%20account."
                 )
->>>>>>> 6e2b8cce
         else:
             # Identity is already linked to account - login as usual
             custos_authnz_token.access_token = access_token
