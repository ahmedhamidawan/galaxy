--- conflicted
+++ resolved
@@ -17,30 +17,7 @@
     file_ext = "genetrack"
 
     def __init__(self, **kwargs):
-<<<<<<< HEAD
         super().__init__(**kwargs)
-        # self.add_display_app( 'genetrack', 'View in', '', 'genetrack_link' )
-    # def get_display_links( self, dataset, type, app, base_url, target_frame='galaxy_main', **kwd ): #Force target_frame to be 'galaxy_main'
-    #     return binary.Binary.get_display_links( self, dataset, type, app, base_url, target_frame=target_frame, **kwd )
-    # def genetrack_link( self, hda, type, app, base_url ):
-    #     ret_val = []
-    #     if hda.dataset.has_data():
-    # Get the disk file name and data id
-    #         file_name = hda.dataset.get_file_name()
-    #         data_id  = quote_plus( str( hda.id ) )
-    #         galaxy_url = quote_plus( "%s%s" % ( base_url, url_for( controller = 'tool_runner', tool_id='predict2genetrack' ) ) )
-    # Make it secure
-    #         hashkey = quote_plus( hmac_new( app.config.tool_secret, file_name ) )
-    #         encoded = quote_plus( binascii.hexlify( file_name ) )
-    #         for name, url in util.get_genetrack_sites():
-    #             if name.lower() in app.config.genetrack_display_sites:
-    # send both  parameters filename and hashkey
-    #                 link = "%s?filename=%s&hashkey=%s&input=%s&GALAXY_URL=%s" % ( url, encoded, hashkey, data_id, galaxy_url )
-    #                 ret_val.append( ( name, link ) )
-    #         return ret_val
-=======
-        super(GeneTrack, self).__init__(**kwargs)
->>>>>>> 39d6ebc4
 
 
 class UCSCTrackHub(Html):
