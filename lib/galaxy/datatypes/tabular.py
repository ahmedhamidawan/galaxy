"""
Tabular datatype
"""
from __future__ import absolute_import

import abc
import csv
import logging
import os
import re
import shutil
import subprocess
import sys
import tempfile
from cgi import escape
from json import dumps

from galaxy import util
from galaxy.datatypes import binary, data, metadata
from galaxy.datatypes.metadata import MetadataElement
from galaxy.datatypes.sniff import (
    get_headers,
    iter_headers
)
from galaxy.util import compression_utils

from . import dataproviders

if sys.version_info > (3,):
    long = int

log = logging.getLogger(__name__)


@dataproviders.decorators.has_dataproviders
class TabularData(data.Text):
    """Generic tabular data"""
    edam_format = "format_3475"
    # All tabular data is chunkable.
    CHUNKABLE = True

    """Add metadata elements"""
    MetadataElement(name="comment_lines", default=0, desc="Number of comment lines", readonly=False, optional=True, no_value=0)
    MetadataElement(name="data_lines", default=0, desc="Number of data lines", readonly=True, visible=False, optional=True, no_value=0)
    MetadataElement(name="columns", default=0, desc="Number of columns", readonly=True, visible=False, no_value=0)
    MetadataElement(name="column_types", default=[], desc="Column types", param=metadata.ColumnTypesParameter, readonly=True, visible=False, no_value=[])
    MetadataElement(name="column_names", default=[], desc="Column names", readonly=True, visible=False, optional=True, no_value=[])
    MetadataElement(name="delimiter", default='\t', desc="Data delimiter", readonly=True, visible=False, optional=True, no_value=[])

    @abc.abstractmethod
    def set_meta(self, dataset, **kwd):
        raise NotImplementedError

    def set_peek(self, dataset, line_count=None, is_multi_byte=False, WIDTH=256, skipchars=None):
        super(TabularData, self).set_peek(dataset, line_count=line_count, is_multi_byte=is_multi_byte, WIDTH=WIDTH, skipchars=skipchars, line_wrap=False)
        if dataset.metadata.comment_lines:
            dataset.blurb = "%s, %s comments" % (dataset.blurb, util.commaify(str(dataset.metadata.comment_lines)))

    def displayable(self, dataset):
        try:
            return dataset.has_data() \
                and dataset.state == dataset.states.OK \
                and dataset.metadata.columns > 0 \
                and dataset.metadata.data_lines != 0
        except:
            return False

    def get_chunk(self, trans, dataset, offset=0, ck_size=None):
        with compression_utils.get_fileobj(dataset.file_name) as f:
            f.seek(offset)
            ck_data = f.read(ck_size or trans.app.config.display_chunk_size)
            if ck_data and ck_data[-1] != '\n':
                cursor = f.read(1)
                while cursor and cursor != '\n':
                    ck_data += cursor
                    cursor = f.read(1)
            last_read = f.tell()
        return dumps({'ck_data': util.unicodify(ck_data),
                      'offset': last_read})

    def display_data(self, trans, dataset, preview=False, filename=None, to_ext=None, offset=None, ck_size=None, **kwd):
        preview = util.string_as_bool(preview)
        if offset is not None:
            return self.get_chunk(trans, dataset, offset, ck_size)
        elif to_ext or not preview:
            to_ext = to_ext or dataset.extension
            return self._serve_raw(trans, dataset, to_ext, **kwd)
        elif dataset.metadata.columns > 50:
            # Fancy tabular display is only suitable for datasets without an incredibly large number of columns.
            # We should add a new datatype 'matrix', with its own draw method, suitable for this kind of data.
            # For now, default to the old behavior, ugly as it is.  Remove this after adding 'matrix'.
            max_peek_size = 1000000  # 1 MB
            if os.stat(dataset.file_name).st_size < max_peek_size:
                self._clean_and_set_mime_type(trans, dataset.get_mime())
                return open(dataset.file_name)
            else:
                trans.response.set_content_type("text/html")
                return trans.stream_template_mako("/dataset/large_file.mako",
                                                  truncated_data=open(dataset.file_name).read(max_peek_size),
                                                  data=dataset)
        else:
            column_names = 'null'
            if dataset.metadata.column_names:
                column_names = dataset.metadata.column_names
            elif hasattr(dataset.datatype, 'column_names'):
                column_names = dataset.datatype.column_names
            column_types = dataset.metadata.column_types
            if not column_types:
                column_types = []
            column_number = dataset.metadata.columns
            if column_number is None:
                column_number = 'null'
            return trans.fill_template("/dataset/tabular_chunked.mako",
                                       dataset=dataset,
                                       chunk=self.get_chunk(trans, dataset, 0),
                                       column_number=column_number,
                                       column_names=column_names,
                                       column_types=column_types)

    def make_html_table(self, dataset, **kwargs):
        """Create HTML table, used for displaying peek"""
        out = ['<table cellspacing="0" cellpadding="3">']
        try:
            out.append(self.make_html_peek_header(dataset, **kwargs))
            out.append(self.make_html_peek_rows(dataset, **kwargs))
            out.append('</table>')
            out = "".join(out)
        except Exception as exc:
            out = "Can't create peek %s" % str(exc)
        return out

    def make_html_peek_header(self, dataset, skipchars=None, column_names=None, column_number_format='%s', column_parameter_alias=None, **kwargs):
        if skipchars is None:
            skipchars = []
        if column_names is None:
            column_names = []
        if column_parameter_alias is None:
            column_parameter_alias = {}
        out = []
        try:
            if not column_names and dataset.metadata.column_names:
                column_names = dataset.metadata.column_names

            columns = dataset.metadata.columns
            if columns is None:
                columns = dataset.metadata.spec.columns.no_value
            column_headers = [None] * columns

            # fill in empty headers with data from column_names
            for i in range(min(columns, len(column_names))):
                if column_headers[i] is None and column_names[i] is not None:
                    column_headers[i] = column_names[i]

            # fill in empty headers from ColumnParameters set in the metadata
            for name, spec in dataset.metadata.spec.items():
                if isinstance(spec.param, metadata.ColumnParameter):
                    try:
                        i = int(getattr(dataset.metadata, name)) - 1
                    except:
                        i = -1
                    if 0 <= i < columns and column_headers[i] is None:
                        column_headers[i] = column_parameter_alias.get(name, name)

            out.append('<tr>')
            for i, header in enumerate(column_headers):
                out.append('<th>')
                if header is None:
                    out.append(column_number_format % str(i + 1))
                else:
                    out.append('%s.%s' % (str(i + 1), escape(header)))
                out.append('</th>')
            out.append('</tr>')
        except Exception as exc:
            log.exception('make_html_peek_header failed on HDA %s', dataset.id)
            raise Exception("Can't create peek header %s" % str(exc))
        return "".join(out)

    def make_html_peek_rows(self, dataset, skipchars=None, **kwargs):
        if skipchars is None:
            skipchars = []
        out = []
        try:
            if not dataset.peek:
                dataset.set_peek()
            columns = dataset.metadata.columns
            if columns is None:
                columns = dataset.metadata.spec.columns.no_value
            for line in dataset.peek.splitlines():
                if line.startswith(tuple(skipchars)):
                    out.append('<tr><td colspan="100%%">%s</td></tr>' % escape(line))
                elif line:
                    elems = line.split(dataset.metadata.delimiter)
                    # pad shortened elems, since lines could have been truncated by width
                    if len(elems) < columns:
                        elems.extend([''] * (columns - len(elems)))
                    # we may have an invalid comment line or invalid data
                    if len(elems) != columns:
                        out.append('<tr><td colspan="100%%">%s</td></tr>' % escape(line))
                    else:
                        out.append('<tr>')
                        for elem in elems:
                            out.append('<td>%s</td>' % escape(elem))
                        out.append('</tr>')
        except Exception as exc:
            log.exception('make_html_peek_rows failed on HDA %s', dataset.id)
            raise Exception("Can't create peek rows %s" % str(exc))
        return "".join(out)

    def display_peek(self, dataset):
        """Returns formatted html of peek"""
        return self.make_html_table(dataset)

    # ------------- Dataproviders
    @dataproviders.decorators.dataprovider_factory('column', dataproviders.column.ColumnarDataProvider.settings)
    def column_dataprovider(self, dataset, **settings):
        """Uses column settings that are passed in"""
        dataset_source = dataproviders.dataset.DatasetDataProvider(dataset)
        delimiter = dataset.metadata.delimiter
        return dataproviders.column.ColumnarDataProvider(dataset_source, deliminator=delimiter, **settings)

    @dataproviders.decorators.dataprovider_factory('dataset-column',
                                                   dataproviders.column.ColumnarDataProvider.settings)
    def dataset_column_dataprovider(self, dataset, **settings):
        """Attempts to get column settings from dataset.metadata"""
        delimiter = dataset.metadata.delimiter
        return dataproviders.dataset.DatasetColumnarDataProvider(dataset, deliminator=delimiter, **settings)

    @dataproviders.decorators.dataprovider_factory('dict', dataproviders.column.DictDataProvider.settings)
    def dict_dataprovider(self, dataset, **settings):
        """Uses column settings that are passed in"""
        dataset_source = dataproviders.dataset.DatasetDataProvider(dataset)
        delimiter = dataset.metadata.delimiter
        return dataproviders.column.DictDataProvider(dataset_source, deliminator=delimiter, **settings)

    @dataproviders.decorators.dataprovider_factory('dataset-dict', dataproviders.column.DictDataProvider.settings)
    def dataset_dict_dataprovider(self, dataset, **settings):
        """Attempts to get column settings from dataset.metadata"""
        delimiter = dataset.metadata.delimiter
        return dataproviders.dataset.DatasetDictDataProvider(dataset, deliminator=delimiter, **settings)


@dataproviders.decorators.has_dataproviders
class Tabular(TabularData):
    """Tab delimited data"""

    def set_meta(self, dataset, overwrite=True, skip=None, max_data_lines=100000, max_guess_type_data_lines=None, **kwd):
        """
        Tries to determine the number of columns as well as those columns that
        contain numerical values in the dataset.  A skip parameter is used
        because various tabular data types reuse this function, and their data
        type classes are responsible to determine how many invalid comment
        lines should be skipped. Using None for skip will cause skip to be
        zero, but the first line will be processed as a header. A
        max_data_lines parameter is used because various tabular data types
        reuse this function, and their data type classes are responsible to
        determine how many data lines should be processed to ensure that the
        non-optional metadata parameters are properly set; if used, optional
        metadata parameters will be set to None, unless the entire file has
        already been read. Using None for max_data_lines will process all data
        lines.

        Items of interest:

        1. We treat 'overwrite' as always True (we always want to set tabular metadata when called).
        2. If a tabular file has no data, it will have one column of type 'str'.
        3. We used to check only the first 100 lines when setting metadata and this class's
           set_peek() method read the entire file to determine the number of lines in the file.
           Since metadata can now be processed on cluster nodes, we've merged the line count portion
           of the set_peek() processing here, and we now check the entire contents of the file.
        """
        # Store original skip value to check with later
        requested_skip = skip
        if skip is None:
            skip = 0
        column_type_set_order = ['int', 'float', 'list', 'str']  # Order to set column types in
        default_column_type = column_type_set_order[-1]  # Default column type is lowest in list
        column_type_compare_order = list(column_type_set_order)  # Order to compare column types
        column_type_compare_order.reverse()

        def type_overrules_type(column_type1, column_type2):
            if column_type1 is None or column_type1 == column_type2:
                return False
            if column_type2 is None:
                return True
            for column_type in column_type_compare_order:
                if column_type1 == column_type:
                    return True
                if column_type2 == column_type:
                    return False
            # neither column type was found in our ordered list, this cannot happen
            raise ValueError("Tried to compare unknown column types: %s and %s" % (column_type1, column_type2))

        def is_int(column_text):
            try:
                int(column_text)
                return True
            except:
                return False

        def is_float(column_text):
            try:
                float(column_text)
                return True
            except:
                if column_text.strip().lower() == 'na':
                    return True  # na is special cased to be a float
                return False

        def is_list(column_text):
            return "," in column_text

        def is_str(column_text):
            # anything, except an empty string, is True
            if column_text == "":
                return False
            return True
        is_column_type = {}  # Dict to store column type string to checking function
        for column_type in column_type_set_order:
            is_column_type[column_type] = locals()["is_%s" % (column_type)]

        def guess_column_type(column_text):
            for column_type in column_type_set_order:
                if is_column_type[column_type](column_text):
                    return column_type
            return None
        data_lines = 0
        comment_lines = 0
        column_types = []
        first_line_column_types = [default_column_type]  # default value is one column of type str
        if dataset.has_data():
            # NOTE: if skip > num_check_lines, we won't detect any metadata, and will use default
            with compression_utils.get_fileobj(dataset.file_name) as dataset_fh:
                i = 0
                while True:
                    line = dataset_fh.readline()
                    if not line:
                        break
                    line = line.rstrip('\r\n')
                    if i < skip or not line or line.startswith('#'):
                        # We'll call blank lines comments
                        comment_lines += 1
                    else:
                        data_lines += 1
                        if max_guess_type_data_lines is None or data_lines <= max_guess_type_data_lines:
                            fields = line.split('\t')
                            for field_count, field in enumerate(fields):
                                if field_count >= len(column_types):  # found a previously unknown column, we append None
                                    column_types.append(None)
                                column_type = guess_column_type(field)
                                if type_overrules_type(column_type, column_types[field_count]):
                                    column_types[field_count] = column_type
                        if i == 0 and requested_skip is None:
                            # This is our first line, people seem to like to upload files that have a header line, but do not
                            # start with '#' (i.e. all column types would then most likely be detected as str).  We will assume
                            # that the first line is always a header (this was previous behavior - it was always skipped).  When
                            # the requested skip is None, we only use the data from the first line if we have no other data for
                            # a column.  This is far from perfect, as
                            # 1,2,3	1.1	2.2	qwerty
                            # 0	0		1,2,3
                            # will be detected as
                            # "column_types": ["int", "int", "float", "list"]
                            # instead of
                            # "column_types": ["list", "float", "float", "str"]  *** would seem to be the 'Truth' by manual
                            # observation that the first line should be included as data.  The old method would have detected as
                            # "column_types": ["int", "int", "str", "list"]
                            first_line_column_types = column_types
                            column_types = [None for col in first_line_column_types]
                    if max_data_lines is not None and data_lines >= max_data_lines:
                        if dataset_fh.tell() != dataset.get_size():
                            data_lines = None  # Clear optional data_lines metadata value
                            comment_lines = None  # Clear optional comment_lines metadata value; additional comment lines could appear below this point
                        break
                    i += 1

        # we error on the larger number of columns
        # first we pad our column_types by using data from first line
        if len(first_line_column_types) > len(column_types):
            for column_type in first_line_column_types[len(column_types):]:
                column_types.append(column_type)
        # Now we fill any unknown (None) column_types with data from first line
        for i in range(len(column_types)):
            if column_types[i] is None:
                if len(first_line_column_types) <= i or first_line_column_types[i] is None:
                    column_types[i] = default_column_type
                else:
                    column_types[i] = first_line_column_types[i]
        # Set the discovered metadata values for the dataset
        dataset.metadata.data_lines = data_lines
        dataset.metadata.comment_lines = comment_lines
        dataset.metadata.column_types = column_types
        dataset.metadata.columns = len(column_types)
        dataset.metadata.delimiter = '\t'

    def as_gbrowse_display_file(self, dataset, **kwd):
        return open(dataset.file_name)

    def as_ucsc_display_file(self, dataset, **kwd):
        return open(dataset.file_name)


class Taxonomy(Tabular):
    def __init__(self, **kwd):
        """Initialize taxonomy datatype"""
        super(Taxonomy, self).__init__(**kwd)
        self.column_names = ['Name', 'TaxId', 'Root', 'Superkingdom', 'Kingdom', 'Subkingdom',
                             'Superphylum', 'Phylum', 'Subphylum', 'Superclass', 'Class', 'Subclass',
                             'Superorder', 'Order', 'Suborder', 'Superfamily', 'Family', 'Subfamily',
                             'Tribe', 'Subtribe', 'Genus', 'Subgenus', 'Species', 'Subspecies'
                             ]

    def display_peek(self, dataset):
        """Returns formated html of peek"""
        return self.make_html_table(dataset, column_names=self.column_names)


@dataproviders.decorators.has_dataproviders
class Sam(Tabular):
    edam_format = "format_2573"
    edam_data = "data_0863"
    file_ext = 'sam'
    track_type = "ReadTrack"
    data_sources = {"data": "bam", "index": "bigwig"}

    def __init__(self, **kwd):
        """Initialize taxonomy datatype"""
        super(Sam, self).__init__(**kwd)
        self.column_names = ['QNAME', 'FLAG', 'RNAME', 'POS', 'MAPQ', 'CIGAR',
                             'MRNM', 'MPOS', 'ISIZE', 'SEQ', 'QUAL', 'OPT'
                             ]

    def display_peek(self, dataset):
        """Returns formated html of peek"""
        return self.make_html_table(dataset, column_names=self.column_names)

    def sniff(self, filename):
        """
        Determines whether the file is in SAM format

        A file in SAM format consists of lines of tab-separated data.
        The following header line may be the first line::

          @QNAME  FLAG    RNAME   POS     MAPQ    CIGAR   MRNM    MPOS    ISIZE   SEQ     QUAL
          or
          @QNAME  FLAG    RNAME   POS     MAPQ    CIGAR   MRNM    MPOS    ISIZE   SEQ     QUAL    OPT

        Data in the OPT column is optional and can consist of tab-separated data

        For complete details see http://samtools.sourceforge.net/SAM1.pdf

        Rules for sniffing as True::

            There must be 11 or more columns of data on each line
            Columns 2 (FLAG), 4(POS), 5 (MAPQ), 8 (MPOS), and 9 (ISIZE) must be numbers (9 can be negative)
            We will only check that up to the first 5 alignments are correctly formatted.

        >>> from galaxy.datatypes.sniff import get_test_fname
        >>> fname = get_test_fname( 'sequence.maf' )
        >>> Sam().sniff( fname )
        False
        >>> fname = get_test_fname( '1.sam' )
        >>> Sam().sniff( fname )
        True
        """
        try:
            fh = open(filename)
            count = 0
            while True:
                line = fh.readline()
                line = line.strip()
                if not line:
                    break  # EOF
                if line:
                    if line[0] != '@':
                        line_pieces = line.split('\t')
                        if len(line_pieces) < 11:
                            return False
                        try:
                            int(line_pieces[1])
                            int(line_pieces[3])
                            int(line_pieces[4])
                            int(line_pieces[7])
                            int(line_pieces[8])
                        except ValueError:
                            return False
                        count += 1
                        if count == 5:
                            return True
            fh.close()
            if count < 5 and count > 0:
                return True
        except:
            pass
        return False

    def set_meta(self, dataset, overwrite=True, skip=None, max_data_lines=5, **kwd):
        if dataset.has_data():
            dataset_fh = open(dataset.file_name)
            comment_lines = 0
            if self.max_optional_metadata_filesize >= 0 and dataset.get_size() > self.max_optional_metadata_filesize:
                # If the dataset is larger than optional_metadata, just count comment lines.
                for i, l in enumerate(dataset_fh):
                    if l.startswith('@'):
                        comment_lines += 1
                    else:
                        # No more comments, and the file is too big to look at the whole thing.  Give up.
                        dataset.metadata.data_lines = None
                        break
            else:
                # Otherwise, read the whole thing and set num data lines.
                for i, l in enumerate(dataset_fh):
                    if l.startswith('@'):
                        comment_lines += 1
                dataset.metadata.data_lines = i + 1 - comment_lines
            dataset_fh.close()
            dataset.metadata.comment_lines = comment_lines
            dataset.metadata.columns = 12
            dataset.metadata.column_types = ['str', 'int', 'str', 'int', 'int', 'str', 'str', 'int', 'int', 'str', 'str', 'str']

    def merge(split_files, output_file):
        """
        Multiple SAM files may each have headers. Since the headers should all be the same, remove
        the headers from files 1-n, keeping them in the first file only
        """
<<<<<<< HEAD
        cmd = 'mv %s %s' % (split_files[0], output_file)
        result = os.system(cmd)
        if result != 0:
            raise Exception('Result %s from %s' % (result, cmd))
        if len(split_files) > 1:
            cmd = 'egrep -v -h "^@" %s >> %s' % (' '.join(split_files[1:]), output_file)
        result = os.system(cmd)
        if result != 0:
            raise Exception('Result %s from %s' % (result, cmd))
=======
        shutil.move(split_files[0], output_file)

        if len(split_files) > 1:
            cmd = ['egrep', '-v', '-h', '^@'] + split_files[1:] + ['>>', output_file]
            subprocess.check_call(cmd, shell=True)

>>>>>>> 2f2acb98
    merge = staticmethod(merge)

    # Dataproviders
    # sam does not use '#' to indicate comments/headers - we need to strip out those headers from the std. providers
    # TODO:?? seems like there should be an easier way to do this - metadata.comment_char?
    @dataproviders.decorators.dataprovider_factory('line', dataproviders.line.FilteredLineDataProvider.settings)
    def line_dataprovider(self, dataset, **settings):
        settings['comment_char'] = '@'
        return super(Sam, self).line_dataprovider(dataset, **settings)

    @dataproviders.decorators.dataprovider_factory('regex-line', dataproviders.line.RegexLineDataProvider.settings)
    def regex_line_dataprovider(self, dataset, **settings):
        settings['comment_char'] = '@'
        return super(Sam, self).regex_line_dataprovider(dataset, **settings)

    @dataproviders.decorators.dataprovider_factory('column', dataproviders.column.ColumnarDataProvider.settings)
    def column_dataprovider(self, dataset, **settings):
        settings['comment_char'] = '@'
        return super(Sam, self).column_dataprovider(dataset, **settings)

    @dataproviders.decorators.dataprovider_factory('dataset-column',
                                                   dataproviders.column.ColumnarDataProvider.settings)
    def dataset_column_dataprovider(self, dataset, **settings):
        settings['comment_char'] = '@'
        return super(Sam, self).dataset_column_dataprovider(dataset, **settings)

    @dataproviders.decorators.dataprovider_factory('dict', dataproviders.column.DictDataProvider.settings)
    def dict_dataprovider(self, dataset, **settings):
        settings['comment_char'] = '@'
        return super(Sam, self).dict_dataprovider(dataset, **settings)

    @dataproviders.decorators.dataprovider_factory('dataset-dict', dataproviders.column.DictDataProvider.settings)
    def dataset_dict_dataprovider(self, dataset, **settings):
        settings['comment_char'] = '@'
        return super(Sam, self).dataset_dict_dataprovider(dataset, **settings)

    @dataproviders.decorators.dataprovider_factory('header', dataproviders.line.RegexLineDataProvider.settings)
    def header_dataprovider(self, dataset, **settings):
        dataset_source = dataproviders.dataset.DatasetDataProvider(dataset)
        headers_source = dataproviders.line.RegexLineDataProvider(dataset_source, regex_list=['^@'])
        return dataproviders.line.RegexLineDataProvider(headers_source, **settings)

    @dataproviders.decorators.dataprovider_factory('id-seq-qual', dict_dataprovider.settings)
    def id_seq_qual_dataprovider(self, dataset, **settings):
        # provided as an example of a specified column dict (w/o metadata)
        settings['indeces'] = [0, 9, 10]
        settings['column_names'] = ['id', 'seq', 'qual']
        return self.dict_dataprovider(dataset, **settings)

    @dataproviders.decorators.dataprovider_factory('genomic-region',
                                                   dataproviders.dataset.GenomicRegionDataProvider.settings)
    def genomic_region_dataprovider(self, dataset, **settings):
        settings['comment_char'] = '@'
        return dataproviders.dataset.GenomicRegionDataProvider(dataset, 2, 3, 3, **settings)

    @dataproviders.decorators.dataprovider_factory('genomic-region-dict',
                                                   dataproviders.dataset.GenomicRegionDataProvider.settings)
    def genomic_region_dict_dataprovider(self, dataset, **settings):
        settings['comment_char'] = '@'
        return dataproviders.dataset.GenomicRegionDataProvider(dataset, 2, 3, 3, True, **settings)

    # @dataproviders.decorators.dataprovider_factory( 'samtools' )
    # def samtools_dataprovider( self, dataset, **settings ):
    #     dataset_source = dataproviders.dataset.DatasetDataProvider( dataset )
    #     return dataproviders.dataset.SamtoolsDataProvider( dataset_source, **settings )


@dataproviders.decorators.has_dataproviders
class Pileup(Tabular):
    """Tab delimited data in pileup (6- or 10-column) format"""
    edam_format = "format_3015"
    file_ext = "pileup"
    line_class = "genomic coordinate"
    data_sources = {"data": "tabix"}

    """Add metadata elements"""
    MetadataElement(name="chromCol", default=1, desc="Chrom column", param=metadata.ColumnParameter)
    MetadataElement(name="startCol", default=2, desc="Start column", param=metadata.ColumnParameter)
    MetadataElement(name="endCol", default=2, desc="End column", param=metadata.ColumnParameter)
    MetadataElement(name="baseCol", default=3, desc="Reference base column", param=metadata.ColumnParameter)

    def init_meta(self, dataset, copy_from=None):
        super(Pileup, self).init_meta(dataset, copy_from=copy_from)

    def display_peek(self, dataset):
        """Returns formated html of peek"""
        return self.make_html_table(dataset, column_parameter_alias={'chromCol': 'Chrom', 'startCol': 'Start', 'baseCol': 'Base'})

    def repair_methods(self, dataset):
        """Return options for removing errors along with a description"""
        return [("lines", "Remove erroneous lines")]

    def sniff(self, filename):
        """
        Checks for 'pileup-ness'

        There are two main types of pileup: 6-column and 10-column. For both,
        the first three and last two columns are the same. We only check the
        first three to allow for some personalization of the format.

        >>> from galaxy.datatypes.sniff import get_test_fname
        >>> fname = get_test_fname( 'interval.interval' )
        >>> Pileup().sniff( fname )
        False
        >>> fname = get_test_fname( '6col.pileup' )
        >>> Pileup().sniff( fname )
        True
        >>> fname = get_test_fname( '10col.pileup' )
        >>> Pileup().sniff( fname )
        True
        """
        headers = iter_headers(filename, '\t')
        try:
            for hdr in headers:
                if hdr and not hdr[0].startswith('#'):
                    if len(hdr) < 5:
                        return False
                    try:
                        # chrom start in column 1 (with 0-based columns)
                        # and reference base is in column 2
                        chrom = int(hdr[1])
                        assert chrom >= 0
                        assert hdr[2] in ['A', 'C', 'G', 'T', 'N', 'a', 'c', 'g', 't', 'n']
                    except:
                        return False
            return True
        except:
            return False

    # Dataproviders
    @dataproviders.decorators.dataprovider_factory('genomic-region',
                                                   dataproviders.dataset.GenomicRegionDataProvider.settings)
    def genomic_region_dataprovider(self, dataset, **settings):
        return dataproviders.dataset.GenomicRegionDataProvider(dataset, **settings)

    @dataproviders.decorators.dataprovider_factory('genomic-region-dict',
                                                   dataproviders.dataset.GenomicRegionDataProvider.settings)
    def genomic_region_dict_dataprovider(self, dataset, **settings):
        settings['named_columns'] = True
        return self.genomic_region_dataprovider(dataset, **settings)


@dataproviders.decorators.has_dataproviders
class BaseVcf(Tabular):
    """ Variant Call Format for describing SNPs and other simple genome variations. """
    edam_format = "format_3016"
    track_type = "VariantTrack"
    data_sources = {"data": "tabix", "index": "bigwig"}

    column_names = ['Chrom', 'Pos', 'ID', 'Ref', 'Alt', 'Qual', 'Filter', 'Info', 'Format', 'data']

    MetadataElement(name="columns", default=10, desc="Number of columns", readonly=True, visible=False)
    MetadataElement(name="column_types", default=['str', 'int', 'str', 'str', 'str', 'int', 'str', 'list', 'str', 'str'], param=metadata.ColumnTypesParameter, desc="Column types", readonly=True, visible=False)
    MetadataElement(name="viz_filter_cols", desc="Score column for visualization", default=[5], param=metadata.ColumnParameter, optional=True, multiple=True, visible=False)
    MetadataElement(name="sample_names", default=[], desc="Sample names", readonly=True, visible=False, optional=True, no_value=[])

    def sniff(self, filename):
        headers = get_headers(filename, '\n', count=1)
        return headers[0][0].startswith("##fileformat=VCF")

    def display_peek(self, dataset):
        """Returns formated html of peek"""
        return self.make_html_table(dataset, column_names=self.column_names)

    def set_meta(self, dataset, **kwd):
        super(BaseVcf, self).set_meta(dataset, **kwd)
        source = open(dataset.file_name)

        # Skip comments.
        line = None
        for line in source:
            if not line.startswith('##'):
                break

        if line and line.startswith('#'):
            # Found header line, get sample names.
            dataset.metadata.sample_names = line.split()[9:]

    @staticmethod
    def merge(split_files, output_file):
        stderr_f = tempfile.NamedTemporaryFile(prefix="bam_merge_stderr")
        stderr_name = stderr_f.name
        command = ["bcftools", "concat"] + split_files + ["-o", output_file]
        log.info("Merging vcf files with command [%s]" % " ".join(command))
        exit_code = subprocess.call(args=command, stderr=open(stderr_name, 'wb'))
        with open(stderr_name, "rb") as f:
            stderr = f.read().strip()
        # Did merge succeed?
        if exit_code != 0:
            raise Exception("Error merging VCF files: %s" % stderr)

    # Dataproviders
    @dataproviders.decorators.dataprovider_factory('genomic-region',
                                                   dataproviders.dataset.GenomicRegionDataProvider.settings)
    def genomic_region_dataprovider(self, dataset, **settings):
        return dataproviders.dataset.GenomicRegionDataProvider(dataset, 0, 1, 1, **settings)

    @dataproviders.decorators.dataprovider_factory('genomic-region-dict',
                                                   dataproviders.dataset.GenomicRegionDataProvider.settings)
    def genomic_region_dict_dataprovider(self, dataset, **settings):
        settings['named_columns'] = True
        return self.genomic_region_dataprovider(dataset, **settings)


class Vcf(BaseVcf):
    file_ext = 'vcf'

<<<<<<< HEAD

class VcfGz(BaseVcf, binary.Binary):
    file_ext = 'vcf_bgzip'
    compressed = True

    MetadataElement(name="tabix_index", desc="Vcf Index File", param=metadata.FileParameter, file_ext="tbi", readonly=True, no_value=None, visible=False, optional=True)

    def set_meta(self, dataset, **kwd):
        super(BaseVcf, self).set_meta(dataset, **kwd)
        """ Creates the index for the VCF file. """
        # These metadata values are not accessible by users, always overwrite
        index_file = dataset.metadata.bcf_index
        if not index_file:
            index_file = dataset.metadata.spec['tabix_index'].param.new_file(dataset=dataset)
        # Create the bcf index
        # $ bcftools index
        # Usage: bcftools index <in.bcf>

=======

class VcfGz(BaseVcf, binary.Binary):
    file_ext = 'vcf_bgzip'
    compressed = True

    MetadataElement(name="tabix_index", desc="Vcf Index File", param=metadata.FileParameter, file_ext="tbi", readonly=True, no_value=None, visible=False, optional=True)

    def set_meta(self, dataset, **kwd):
        super(BaseVcf, self).set_meta(dataset, **kwd)
        """ Creates the index for the VCF file. """
        # These metadata values are not accessible by users, always overwrite
        index_file = dataset.metadata.bcf_index
        if not index_file:
            index_file = dataset.metadata.spec['tabix_index'].param.new_file(dataset=dataset)
        # Create the bcf index
        # $ bcftools index
        # Usage: bcftools index <in.bcf>

>>>>>>> 2f2acb98
        dataset_symlink = os.path.join(os.path.dirname(index_file.file_name),
                                       '__dataset_%d_%s' % (dataset.id, os.path.basename(index_file.file_name))) + ".vcf.gz"
        os.symlink(dataset.file_name, dataset_symlink)

        stderr_name = tempfile.NamedTemporaryFile(prefix="bcf_index_stderr").name
        command = ['bcftools', 'index', '-t', dataset_symlink]
        try:
            subprocess.check_call(args=command, stderr=open(stderr_name, 'wb'))
            shutil.move(dataset_symlink + '.tbi', index_file.file_name)  # this will fail if bcftools < 1.0 is used, because it creates a .bci index file instead of .csi
        except Exception as e:
            stderr = open(stderr_name).read().strip()
            raise Exception('Error setting BCF metadata: %s' % (stderr or str(e)))
        finally:
            # Remove temp file and symlink
            os.remove(stderr_name)
            os.remove(dataset_symlink)
        dataset.metadata.tabix_index = index_file


class Eland(Tabular):
    """Support for the export.txt.gz file used by Illumina's ELANDv2e aligner"""
    file_ext = '_export.txt.gz'
    MetadataElement(name="columns", default=0, desc="Number of columns", readonly=True, visible=False)
    MetadataElement(name="column_types", default=[], param=metadata.ColumnTypesParameter, desc="Column types", readonly=True, visible=False, no_value=[])
    MetadataElement(name="comment_lines", default=0, desc="Number of comments", readonly=True, visible=False)
    MetadataElement(name="tiles", default=[], param=metadata.ListParameter, desc="Set of tiles", readonly=True, visible=False, no_value=[])
    MetadataElement(name="reads", default=[], param=metadata.ListParameter, desc="Set of reads", readonly=True, visible=False, no_value=[])
    MetadataElement(name="lanes", default=[], param=metadata.ListParameter, desc="Set of lanes", readonly=True, visible=False, no_value=[])
    MetadataElement(name="barcodes", default=[], param=metadata.ListParameter, desc="Set of barcodes", readonly=True, visible=False, no_value=[])

    def __init__(self, **kwd):
        """Initialize taxonomy datatype"""
        super(Eland, self).__init__(**kwd)
        self.column_names = ['MACHINE', 'RUN_NO', 'LANE', 'TILE', 'X', 'Y',
                             'INDEX', 'READ_NO', 'SEQ', 'QUAL', 'CHROM', 'CONTIG',
                             'POSITION', 'STRAND', 'DESC', 'SRAS', 'PRAS', 'PART_CHROM'
                             'PART_CONTIG', 'PART_OFFSET', 'PART_STRAND', 'FILT'
                             ]

    def make_html_table(self, dataset, skipchars=None):
        """Create HTML table, used for displaying peek"""
        if skipchars is None:
            skipchars = []
        out = ['<table cellspacing="0" cellpadding="3">']
        try:
            # Generate column header
            out.append('<tr>')
            for i, name in enumerate(self.column_names):
                out.append('<th>%s.%s</th>' % (str(i + 1), name))
            # This data type requires at least 11 columns in the data
            if dataset.metadata.columns - len(self.column_names) > 0:
                for i in range(len(self.column_names), dataset.metadata.columns):
                    out.append('<th>%s</th>' % str(i + 1))
                out.append('</tr>')
            out.append(self.make_html_peek_rows(dataset, skipchars=skipchars))
            out.append('</table>')
            out = "".join(out)
        except Exception as exc:
            out = "Can't create peek %s" % exc
        return out

    def sniff(self, filename):
        """
        Determines whether the file is in ELAND export format

        A file in ELAND export format consists of lines of tab-separated data.
        There is no header.

        Rules for sniffing as True::

            - There must be 22 columns on each line
            - LANE, TILEm X, Y, INDEX, READ_NO, SEQ, QUAL, POSITION, *STRAND, FILT must be correct
            - We will only check that up to the first 5 alignments are correctly formatted.
        """
        with compression_utils.get_fileobj(filename, gzip_only=True) as fh:
            count = 0
            while True:
                line = fh.readline()
                line = line.strip()
                if not line:
                    break  # EOF
                if line:
                    line_pieces = line.split('\t')
                    if len(line_pieces) != 22:
                        return False
                    if long(line_pieces[1]) < 0:
                        raise Exception('Out of range')
                    if long(line_pieces[2]) < 0:
                        raise Exception('Out of range')
                    if long(line_pieces[3]) < 0:
                        raise Exception('Out of range')
                    int(line_pieces[4])
                    int(line_pieces[5])
                    # can get a lot more specific
                    count += 1
                    if count == 5:
                        break
            if count > 0:
                return True
        return False

    def set_meta(self, dataset, overwrite=True, skip=None, max_data_lines=5, **kwd):
        if dataset.has_data():
            with compression_utils.get_fileobj(dataset.file_name, gzip_only=True) as dataset_fh:
                lanes = {}
                tiles = {}
                barcodes = {}
                reads = {}
                # Should always read the entire file (until we devise a more clever way to pass metadata on)
                # if self.max_optional_metadata_filesize >= 0 and dataset.get_size() > self.max_optional_metadata_filesize:
                # If the dataset is larger than optional_metadata, just count comment lines.
                #     dataset.metadata.data_lines = None
                # else:
                # Otherwise, read the whole thing and set num data lines.
                for i, line in enumerate(dataset_fh):
                    if line:
                        line_pieces = line.split('\t')
                        if len(line_pieces) != 22:
                            raise Exception('%s:%d:Corrupt line!' % (dataset.file_name, i))
                        lanes[line_pieces[2]] = 1
                        tiles[line_pieces[3]] = 1
                        barcodes[line_pieces[6]] = 1
                        reads[line_pieces[7]] = 1
                    pass
                dataset.metadata.data_lines = i + 1
            dataset.metadata.comment_lines = 0
            dataset.metadata.columns = 21
            dataset.metadata.column_types = ['str', 'int', 'int', 'int', 'int', 'int', 'str', 'int', 'str', 'str', 'str', 'str', 'str', 'str', 'str', 'str', 'str', 'str', 'str', 'str', 'str']
            dataset.metadata.lanes = list(lanes.keys())
            dataset.metadata.tiles = ["%04d" % int(t) for t in tiles.keys()]
            dataset.metadata.barcodes = [_ for _ in barcodes.keys() if _ != '0'] + ['NoIndex' for _ in barcodes.keys() if _ == '0']
            dataset.metadata.reads = list(reads.keys())


class ElandMulti(Tabular):
    file_ext = 'elandmulti'

    def sniff(self, filename):
        return False


class FeatureLocationIndex(Tabular):
    """
    An index that stores feature locations in tabular format.
    """
    file_ext = 'fli'
    MetadataElement(name="columns", default=2, desc="Number of columns", readonly=True, visible=False)
    MetadataElement(name="column_types", default=['str', 'str'], param=metadata.ColumnTypesParameter, desc="Column types", readonly=True, visible=False, no_value=[])


@dataproviders.decorators.has_dataproviders
class BaseCSV(TabularData):
    """
    Delimiter-separated table data.
    This includes CSV, TSV and other dialects understood by the
    Python 'csv' module https://docs.python.org/2/library/csv.html
    Must be extended to define the dialect to use, strict_width and file_ext.
    See the Python module csv for documentation of dialect settings
    """
    delimiter = ','
    peek_size = 1024  # File chunk used for sniffing CSV dialect
    big_peek_size = 10240  # Large File chunk used for sniffing CSV dialect

    def is_int(self, column_text):
        try:
            int(column_text)
            return True
        except:
            return False

    def is_float(self, column_text):
        try:
            float(column_text)
            return True
        except:
            if column_text.strip().lower() == 'na':
                return True  # na is special cased to be a float
            return False

    def guess_type(self, text):
        if self.is_int(text):
            return 'int'
        if self.is_float(text):
            return 'float'
        else:
            return 'str'

    def sniff(self, filename):
        """ Return True if if recognizes dialect and header. """
        try:
            # check the dialect works
            reader = csv.reader(open(filename, 'r'), self.dialect)
            # Check we can read header and get columns
            header_row = next(reader)
            if len(header_row) < 2:
                # No columns so not separated by this dialect.
                return False

            # Check that there is a second row as it is used by set_meta and
            # that all rows can be read
            if self.strict_width:
                num_columns = len(header_row)
                found_second_line = False
                for data_row in reader:
                    found_second_line = True
                    # All columns must be the same length
                    if num_columns != len(data_row):
                        return False
                if not found_second_line:
                    return False
            else:
                data_row = next(reader)
                if len(data_row) < 2:
                    # No columns so not separated by this dialect.
                    return False
                # ignore the length in the rest
                for data_row in reader:
                    pass

            # Optional: Check Python's csv comes up with a similar dialect
            auto_dialect = csv.Sniffer().sniff(open(filename, 'r').read(self.big_peek_size))
            if (auto_dialect.delimiter != self.dialect.delimiter):
                return False
            if (auto_dialect.quotechar != self.dialect.quotechar):
                return False
            """
            Not checking for other dialect options
            They may be mis detected from just the sample.
            Or not effect the read such as doublequote

            Optional: Check for headers as in the past.
            Note No way around Python's csv calling Sniffer.sniff again.
            Note Without checking the dialect returned by sniff
                  this test may be checking the wrong dialect.
            """
            if not csv.Sniffer().has_header(open(filename, 'r').read(self.big_peek_size)):
                return False
            return True
        except:
            # Not readable by Python's csv using this dialect
            return False

    def set_meta(self, dataset, **kwd):
        column_types = []
        header_row = []
        data_row = []
        data_lines = 0
        if dataset.has_data():
            with open(dataset.file_name, 'r') as csvfile:
                # Parse file with the correct dialect
                reader = csv.reader(csvfile, self.dialect)
                try:
                    header_row = next(reader)
                    data_row = next(reader)
                    for row in reader:
                        pass
                except StopIteration:
                    pass
                except csv.Error as e:
                    raise Exception('CSV reader error - line %d: %s' % (reader.line_num, e))
                else:
                    data_lines = reader.line_num - 1

        # Guess column types
        for cell in data_row:
            column_types.append(self.guess_type(cell))

        # Set metadata
        dataset.metadata.data_lines = data_lines
        dataset.metadata.comment_lines = int(bool(header_row))
        dataset.metadata.column_types = column_types
        dataset.metadata.columns = max(len(header_row), len(data_row))
        dataset.metadata.column_names = header_row
        dataset.metadata.delimiter = self.dialect.delimiter


@dataproviders.decorators.has_dataproviders
class CSV(BaseCSV):
    """
    Comma-separated table data.
    Only sniffs comma-separated files with at least 2 rows and 2 columns.
    """
    file_ext = 'csv'
    dialect = csv.excel  # This is the default
    strict_width = False  # Previous csv type did not check column width


@dataproviders.decorators.has_dataproviders
class TSV(BaseCSV):
    """
    Tab-separated table data.
    Only sniff tab-separated files with at least 2 rows and 2 columns.

    Note: Use of this datatype is optional as the general tabular datatype will
    handle most tab-separated files. This datatype is only required for datasets
    with tabs INSIDE double quotes.

    This datatype currently does not support TSV files where the header has one
    column less to indicate first column is row names. This kind of file is
    handled fine by the tabular datatype.
    """
    file_ext = 'tsv'
    dialect = csv.excel_tab
    strict_width = True  # Leave files with different width to tabular


class ConnectivityTable(Tabular):
    edam_format = "format_3309"
    file_ext = "ct"

    header_regexp = re.compile("^[0-9]+" + "(?:\t|[ ]+)" + ".*?" + "(?:ENERGY|energy|dG)" + "[ \t].*?=")
    structure_regexp = re.compile("^[0-9]+" + "(?:\t|[ ]+)" + "[ACGTURYKMSWBDHVN]+" + "(?:\t|[ ]+)" + "[^\t]+" + "(?:\t|[ ]+)" + "[^\t]+" + "(?:\t|[ ]+)" + "[^\t]+" + "(?:\t|[ ]+)" + "[^\t]+")

    def __init__(self, **kwd):
        super(ConnectivityTable, self).__init__(**kwd)
        self.columns = 6
        self.column_names = ['base_index', 'base', 'neighbor_left', 'neighbor_right', 'partner', 'natural_numbering']
        self.column_types = ['int', 'str', 'int', 'int', 'int', 'int']

    def set_meta(self, dataset, **kwd):
        data_lines = 0

        for line in open(dataset.file_name):
            data_lines += 1

        dataset.metadata.data_lines = data_lines

    def sniff(self, filename):
        """
        The ConnectivityTable (CT) is a file format used for describing
        RNA 2D structures by tools including MFOLD, UNAFOLD and
        the RNAStructure package. The tabular file format is defined as
        follows::

            5	energy = -12.3	sequence name
            1	G	0	2	0	1
            2	A	1	3	0	2
            3	A	2	4	0	3
            4	A	3	5	0	4
            5	C	4	6	1	5

        The links given at the edam ontology page do not indicate what
        type of separator is used (space or tab) while different
        implementations exist. The implementation that uses spaces as
        separator (implemented in RNAStructure) is as follows::

            10    ENERGY = -34.8  seqname
            1 G       0    2    9    1
            2 G       1    3    8    2
            3 G       2    4    7    3
            4 a       3    5    0    4
            5 a       4    6    0    5
            6 a       5    7    0    6
            7 C       6    8    3    7
            8 C       7    9    2    8
            9 C       8   10    1    9
            10 a       9    0    0   10
        """

        i = 0
        j = 1

        try:
            with open(filename) as handle:
                for line in handle:
                    line = line.strip()

                    if len(line) > 0:
                        if i == 0:
                            if not self.header_regexp.match(line):
                                return False
                            else:
                                length = int(re.split('\W+', line, 1)[0])
                        else:
                            if not self.structure_regexp.match(line.upper()):
                                return False
                            else:
                                if j != int(re.split('\W+', line, 1)[0]):
                                    return False
                                elif j == length:                       # Last line of first sequence has been recheached
                                    return True
                                else:
                                    j += 1
                        i += 1
            return False
        except:
            return False

    def get_chunk(self, trans, dataset, chunk):
        ck_index = int(chunk)
        f = open(dataset.file_name)
        f.seek(ck_index * trans.app.config.display_chunk_size)
        # If we aren't at the start of the file, seek to next newline.  Do this better eventually.
        if f.tell() != 0:
            cursor = f.read(1)
            while cursor and cursor != '\n':
                cursor = f.read(1)
        ck_data = f.read(trans.app.config.display_chunk_size)
        cursor = f.read(1)
        while cursor and ck_data[-1] != '\n':
            ck_data += cursor
            cursor = f.read(1)

        # The ConnectivityTable format has several derivatives of which one is delimited by (multiple) spaces.
        # By converting these spaces back to tabs, chucks can still be interpreted by tab delimited file parsers
        ck_data_header, ck_data_body = ck_data.split('\n', 1)
        ck_data_header = re.sub('^([0-9]+)[ ]+', r'\1\t', ck_data_header)
        ck_data_body = re.sub('\n[ \t]+', '\n', ck_data_body)
        ck_data_body = re.sub('[ ]+', '\t', ck_data_body)

        return dumps({'ck_data': util.unicodify(ck_data_header + "\n" + ck_data_body), 'ck_index': ck_index + 1})<|MERGE_RESOLUTION|>--- conflicted
+++ resolved
@@ -521,24 +521,12 @@
         Multiple SAM files may each have headers. Since the headers should all be the same, remove
         the headers from files 1-n, keeping them in the first file only
         """
-<<<<<<< HEAD
-        cmd = 'mv %s %s' % (split_files[0], output_file)
-        result = os.system(cmd)
-        if result != 0:
-            raise Exception('Result %s from %s' % (result, cmd))
-        if len(split_files) > 1:
-            cmd = 'egrep -v -h "^@" %s >> %s' % (' '.join(split_files[1:]), output_file)
-        result = os.system(cmd)
-        if result != 0:
-            raise Exception('Result %s from %s' % (result, cmd))
-=======
         shutil.move(split_files[0], output_file)
 
         if len(split_files) > 1:
             cmd = ['egrep', '-v', '-h', '^@'] + split_files[1:] + ['>>', output_file]
             subprocess.check_call(cmd, shell=True)
 
->>>>>>> 2f2acb98
     merge = staticmethod(merge)
 
     # Dataproviders
@@ -746,7 +734,6 @@
 class Vcf(BaseVcf):
     file_ext = 'vcf'
 
-<<<<<<< HEAD
 
 class VcfGz(BaseVcf, binary.Binary):
     file_ext = 'vcf_bgzip'
@@ -765,26 +752,6 @@
         # $ bcftools index
         # Usage: bcftools index <in.bcf>
 
-=======
-
-class VcfGz(BaseVcf, binary.Binary):
-    file_ext = 'vcf_bgzip'
-    compressed = True
-
-    MetadataElement(name="tabix_index", desc="Vcf Index File", param=metadata.FileParameter, file_ext="tbi", readonly=True, no_value=None, visible=False, optional=True)
-
-    def set_meta(self, dataset, **kwd):
-        super(BaseVcf, self).set_meta(dataset, **kwd)
-        """ Creates the index for the VCF file. """
-        # These metadata values are not accessible by users, always overwrite
-        index_file = dataset.metadata.bcf_index
-        if not index_file:
-            index_file = dataset.metadata.spec['tabix_index'].param.new_file(dataset=dataset)
-        # Create the bcf index
-        # $ bcftools index
-        # Usage: bcftools index <in.bcf>
-
->>>>>>> 2f2acb98
         dataset_symlink = os.path.join(os.path.dirname(index_file.file_name),
                                        '__dataset_%d_%s' % (dataset.id, os.path.basename(index_file.file_name))) + ".vcf.gz"
         os.symlink(dataset.file_name, dataset_symlink)
