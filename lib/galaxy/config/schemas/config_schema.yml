--- conflicted
+++ resolved
@@ -2108,8 +2108,6 @@
           will have that percentage chance of being sent to Sentry. A value higher than 0
           is required to analyze performance.
 
-<<<<<<< HEAD
-=======
       sentry_ca_certs:
         type: str
         required: False
@@ -2117,7 +2115,6 @@
           Use this option to provide the path to location of the CA (Certificate Authority)
           certificate file if the sentry server uses a self-signed certificate.
 
->>>>>>> 19a4426a
       statsd_host:
         type: str
         required: false
