--- conflicted
+++ resolved
@@ -236,15 +236,9 @@
         if input_args is None:
             input_args = {}
 
-<<<<<<< HEAD
         cloudauthz = trans.app.authnz_manager.try_get_authz_config(trans.sa_session, trans.user.id, authz_id)
-        credentials = trans.app.authnz_manager.get_cloud_access_credentials(trans, cloudauthz)
+        credentials = trans.app.authnz_manager.get_cloud_access_credentials(cloudauthz, trans.sa_session, trans.user.id, trans.request)
         connection = self.configure_provider(cloudauthz.provider, credentials)
-=======
-        cloudauthz = trans.app.authnz_manager.try_get_authz_config(trans, authz_id)
-        credentials = trans.app.authnz_manager.get_cloud_access_credentials(cloudauthz, trans.sa_session, trans.user.id, trans.request)
-        connection = self._configure_provider(cloudauthz.provider, credentials)
->>>>>>> caec1823
         try:
             bucket = connection.storage.buckets.get(bucket_name)
             if bucket is None:
