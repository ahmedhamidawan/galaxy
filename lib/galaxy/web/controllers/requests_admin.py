from galaxy.web.base.controller import *
from galaxy.web.framework.helpers import time_ago, iff, grids
from galaxy.model.orm import *
from galaxy.datatypes import sniff
from galaxy import model, util
from galaxy.util.streamball import StreamBall
import logging, tempfile, zipfile, tarfile, os, sys, subprocess, smtplib, socket
from galaxy.web.form_builder import * 
from datetime import datetime, timedelta
from email.MIMEText import MIMEText
from galaxy.web.controllers.forms import get_all_forms
from sqlalchemy.sql.expression import func, and_
from sqlalchemy.sql import select
import pexpect
import ConfigParser, threading, time
from amqplib import client_0_8 as amqp
import csv
log = logging.getLogger( __name__ )

#
# ---- Request Grid ------------------------------------------------------------ 
#

class RequestsGrid( grids.Grid ):
    # Custom column types
    class NameColumn( grids.TextColumn ):
        def get_value(self, trans, grid, request):
            return request.name
    class DescriptionColumn( grids.TextColumn ):
        def get_value(self, trans, grid, request):
            return request.desc
    class SamplesColumn( grids.GridColumn ):
        def get_value(self, trans, grid, request):
            return str(len(request.samples))
    class TypeColumn( grids.TextColumn ):
        def get_value(self, trans, grid, request):
            return request.type.name
    class StateColumn( grids.GridColumn ):
        def __init__( self, col_name, key, model_class, event_class, filterable, link ):
            grids.GridColumn.__init__(self, col_name, key=key, model_class=model_class, filterable=filterable, link=link)
            self.event_class = event_class
        def get_value(self, trans, grid, request):
            if request.state() == request.states.REJECTED:
                return '<div class="count-box state-color-error">%s</div>' % request.state()
            elif request.state() == request.states.NEW:
                return '<div class="count-box state-color-queued">%s</div>' % request.state()
            elif request.state() == request.states.SUBMITTED:
                return '<div class="count-box state-color-running">%s</div>' % request.state()
            elif request.state() == request.states.COMPLETE:
                return '<div class="count-box state-color-ok">%s</div>' % request.state()
            return request.state()
        def filter( self, trans, user, query, column_filter ):
            """ Modify query to filter request by state. """
            if column_filter == "All":
                return query
            if column_filter:
                # select r.id, r.name, re.id, re.state 
                # from request as r, request_event as re
                # where re.request_id=r.id and re.state='Complete' and re.create_time in
                #                        (select MAX( create_time)
                #                         from request_event
                #                         group by request_id)
                q = query.join(self.event_class.table)\
                         .filter( self.model_class.table.c.id==self.event_class.table.c.request_id )\
                         .filter( self.event_class.table.c.state==column_filter )\
                         .filter( self.event_class.table.c.id.in_(select(columns=[func.max(self.event_class.table.c.id)],
                                                                                  from_obj=self.event_class.table,
                                                                                  group_by=self.event_class.table.c.request_id)))
            return q
        def get_accepted_filters( self ):
            """ Returns a list of accepted filters for this column. """
            accepted_filter_labels_and_vals = [ model.Request.states.NEW,
                                                model.Request.states.REJECTED,
                                                model.Request.states.SUBMITTED,
                                                model.Request.states.COMPLETE,
                                                "All"]
            accepted_filters = []
            for val in accepted_filter_labels_and_vals:
                label = val.lower()
                args = { self.key: val }
                accepted_filters.append( grids.GridColumnFilter( label, args) )
            return accepted_filters
    class UserColumn( grids.TextColumn ):
        def get_value(self, trans, grid, request):
            return request.user.email
    # Grid definition
    title = "Sequencing Requests"
    template = "admin/requests/grid.mako"
    model_class = model.Request
    default_sort_key = "-update_time"
    num_rows_per_page = 50
    preserve_state = True
    use_paging = True
    default_filter = dict( deleted="False")
    columns = [
        NameColumn( "Name", 
                    key="name", 
                    model_class=model.Request,
                    link=( lambda item: iff( item.deleted, None, dict( operation="show", id=item.id ) ) ),
                    attach_popup=True, 
                    filterable="advanced" ),
        DescriptionColumn( "Description",
                           key='desc',
                           model_class=model.Request,
                           filterable="advanced" ),
        SamplesColumn( "Sample(s)", 
                       link=( lambda item: iff( item.deleted, None, dict( operation="show", id=item.id ) ) ), ),
        TypeColumn( "Type",
                    link=( lambda item: iff( item.deleted, None, dict( operation="view_type", id=item.type.id ) ) ), ),
        grids.GridColumn( "Last Updated", key="update_time", format=time_ago ),
        grids.DeletedColumn( "Deleted", 
                       key="deleted", 
                       visible=False, 
                       filterable="advanced" ),
        StateColumn( "State", 
                     key='state',
                     model_class=model.Request,
                     event_class=model.RequestEvent,
                     filterable="advanced",
                     link=( lambda item: iff( item.deleted, None, dict( operation="events", id=item.id ) ) ),
                     ),
        UserColumn( "User",
                    #key='user.email',
                    model_class=model.Request)

    ]
    columns.append( grids.MulticolFilterColumn( "Search", 
                                                cols_to_filter=[ columns[0], columns[1] ], 
                                                key="free-text-search",
                                                visible=False,
                                                filterable="standard" ) )
    operations = [
        grids.GridOperation( "Submit", allow_multiple=False, condition=( lambda item: not item.deleted and item.unsubmitted() and item.samples ),
                             confirm="More samples cannot be added to this request once it is submitted. Click OK to submit."  ),
        grids.GridOperation( "Edit", allow_multiple=False, condition=( lambda item: not item.deleted )  ),
        grids.GridOperation( "Reject", allow_multiple=False, condition=( lambda item: not item.deleted and item.submitted() )  ),
        grids.GridOperation( "Delete", allow_multiple=True, condition=( lambda item: not item.deleted )  ),
        grids.GridOperation( "Undelete", condition=( lambda item: item.deleted ) ),    
    ]
    global_actions = [
        grids.GridAction( "Create new request", dict( controller='requests_common',
                                                      cntrller='requests_admin',
                                                      action='new', 
                                                      select_request_type='True' ) )
    ]


#
# ---- Request Type Gridr ------------------------------------------------------ 
#
class RequestTypeGrid( grids.Grid ):
    # Custom column types
    class NameColumn( grids.TextColumn ):
        def get_value(self, trans, grid, request_type):
            return request_type.name
    class DescriptionColumn( grids.TextColumn ):
        def get_value(self, trans, grid, request_type):
            return request_type.desc
    class RequestFormColumn( grids.TextColumn ):
        def get_value(self, trans, grid, request_type):
            return request_type.request_form.name
    class SampleFormColumn( grids.TextColumn ):
        def get_value(self, trans, grid, request_type):
            return request_type.sample_form.name
    # Grid definition
    title = "Requests Types"
    template = "admin/requests/manage_request_types.mako"
    model_class = model.RequestType
    default_sort_key = "-create_time"
    num_rows_per_page = 50
    preserve_state = True
    use_paging = True
    default_filter = dict( deleted="False" )
    columns = [
        NameColumn( "Name", 
                    key="name", 
                    model_class=model.RequestType,
                    link=( lambda item: iff( item.deleted, None, dict( operation="view", id=item.id ) ) ),
                    attach_popup=True,
                    filterable="advanced" ),
        DescriptionColumn( "Description",
                           key='desc',
                           model_class=model.Request,
                           filterable="advanced" ),
        RequestFormColumn( "Request Form", 
                           link=( lambda item: iff( item.deleted, None, dict( operation="view_form", id=item.request_form.id ) ) ), ),
        SampleFormColumn( "Sample Form", 
                           link=( lambda item: iff( item.deleted, None, dict( operation="view_form", id=item.sample_form.id ) ) ), ),
        grids.DeletedColumn( "Deleted", 
                       key="deleted", 
                       visible=False, 
                       filterable="advanced" )
    ]
    columns.append( grids.MulticolFilterColumn( "Search", 
                                                cols_to_filter=[ columns[0], columns[1] ], 
                                                key="free-text-search",
                                                visible=False,
                                                filterable="standard" ) )
    operations = [
        grids.GridOperation( "Permissions", allow_multiple=False, condition=( lambda item: not item.deleted  )  ),
        #grids.GridOperation( "Clone", allow_multiple=False, condition=( lambda item: not item.deleted  )  ),
        grids.GridOperation( "Delete", allow_multiple=True, condition=( lambda item: not item.deleted  )  ),
        grids.GridOperation( "Undelete", condition=( lambda item: item.deleted ) ),    
    ]
    global_actions = [
        grids.GridAction( "Create new request type", dict( controller='requests_admin', 
                                                           action='create_request_type' ) )
    ]

#
# ---- Request Controller ------------------------------------------------------ 
#

class RequestsAdmin( BaseController ):
    request_grid = RequestsGrid()
    requesttype_grid = RequestTypeGrid()

    
    @web.expose
    @web.require_admin
    def index( self, trans ):
        return trans.fill_template( "/admin/requests/index.mako" )
    
    @web.expose
    @web.require_admin
    def list( self, trans, **kwd ):
        '''
        List all request made by the current user
        '''
        if 'operation' in kwd:
            operation = kwd['operation'].lower()
            if not kwd.get( 'id', None ):
                return trans.response.send_redirect( web.url_for( controller='requests_admin',
                                                                  action='list',
                                                                  status='error',
                                                                  message="Invalid request ID") )
            if operation == "show":
                return trans.response.send_redirect( web.url_for( controller='requests_common',
                                                                  cntrller='requests_admin',
                                                                  action='show',
                                                                  **kwd ) )
            elif operation == "submit":
                return trans.response.send_redirect( web.url_for( controller='requests_common',
                                                                  cntrller='requests_admin',
                                                                  action='submit',
                                                                  **kwd ) )
            elif operation == "delete":
                return trans.response.send_redirect( web.url_for( controller='requests_common',
                                                                  cntrller='requests_admin',
                                                                  action='delete',
                                                                  **kwd ) )
            elif operation == "undelete":
                return trans.response.send_redirect( web.url_for( controller='requests_common',
                                                                  cntrller='requests_admin',
                                                                  action='undelete',
                                                                  **kwd ) )
            elif operation == "edit":
                return trans.response.send_redirect( web.url_for( controller='requests_common',
                                                                  cntrller='requests_admin',
                                                                  action='edit',
                                                                  show=True, **kwd ) )
            elif operation == "events":
                return trans.response.send_redirect( web.url_for( controller='requests_common',
                                                                  cntrller='requests_admin',
                                                                  action='events',
                                                                  **kwd ) )
            elif operation == "reject":
                return self.__reject_request( trans, **kwd )
            elif operation == "view_type":
                return self.__view_request_type( trans, **kwd )
            elif operation == "upload_datasets":
                return self.__upload_datasets( trans, **kwd )
        # Render the grid view
        return self.request_grid( trans, **kwd )

    @web.json
    def get_file_details( self, trans, id=None, folder_path=None ):
        def print_ticks(d):
            pass
        # Avoid caching
        trans.response.headers['Pragma'] = 'no-cache'
        trans.response.headers['Expires'] = '0'
        sample = trans.sa_session.query( self.app.model.Sample ).get( int(id) )
        datatx_info = sample.request.type.datatx_info
        cmd  = 'ssh %s@%s "ls -oghp \'%s\'"' % ( datatx_info['username'],
                                             datatx_info['host'],
                                             folder_path  )
        output = pexpect.run(cmd, events={'.ssword:*': datatx_info['password']+'\r\n', 
                                          pexpect.TIMEOUT:print_ticks}, 
                                          timeout=10)
        return unicode(output.replace('\n', '<br/>'))

    @web.json
    def open_folder( self, trans, id=None, folder_path=None ):
        def print_ticks(d):
            pass
        # Avoid caching
        trans.response.headers['Pragma'] = 'no-cache'
        trans.response.headers['Expires'] = '0'
        sample = trans.sa_session.query( self.app.model.Sample ).get( int(id) )
        return self.__get_files(trans, sample, folder_path)

    def __reject_request(self, trans, **kwd):
        try:
            request = trans.sa_session.query( trans.app.model.Request ).get( trans.security.decode_id(kwd['id']) )
        except:
            message = "Invalid request ID"
            log.warn( message )
            return trans.response.send_redirect( web.url_for( controller='requests_admin',
                                                              action='list',
                                                              status='error',
                                                              message=message,
                                                              **kwd) )
        return trans.fill_template( '/admin/requests/reject.mako', 
                                    request=request)
    @web.expose
    @web.require_admin
    def reject(self, trans, **kwd):
        params = util.Params( kwd )
        if params.get('cancel_reject_button', False):
            return trans.response.send_redirect( web.url_for( controller='requests_admin',
                                                              action='list',
                                                              operation='show_request',
                                                              id=kwd['id']))
        try:
            request = trans.sa_session.query( trans.app.model.Request ).get( trans.security.decode_id(kwd['id']) )
        except:
            message = "Invalid request ID"
            log.warn( message )
            return trans.response.send_redirect( web.url_for( controller='requests_admin',
                                                              action='list',
                                                              status='error',
                                                              message=message,
                                                              **kwd) )
        # validate
        if not params.get('comment', ''):
            return trans.fill_template( '/admin/requests/reject.mako', 
                                        request=request, status='error',
                                        message='A comment is required for rejecting a request.')
        # create an event with state 'Rejected' for this request
        comments = util.restore_text( params.comment )
        event = trans.app.model.RequestEvent(request, request.states.REJECTED, comments)
        trans.sa_session.add( event )
        trans.sa_session.flush()
        return trans.response.send_redirect( web.url_for( controller='requests_admin',
                                                          action='list',
                                                          status='done',
                                                          message='Request <b>%s</b> has been rejected.' % request.name) )
    
    def __upload_datasets(self, trans, **kwd):
        return trans.fill_template( '/admin/requests/upload_datasets.mako' )
            

    @web.expose
    @web.require_admin
    def bar_codes(self, trans, **kwd):
        params = util.Params( kwd )
        message = util.restore_text( params.get( 'message', ''  ) )
        status = params.get( 'status', 'done' )
        request_id = params.get( 'request_id', None )
        if request_id:
            request = trans.sa_session.query( trans.app.model.Request ).get( int( request_id ))
        if not request:
            return trans.response.send_redirect( web.url_for( controller='requests_admin',
                                                              action='list',
                                                              status='error',
                                                              message="Invalid request ID",
                                                              **kwd) )
        widgets = []
        for index, sample in enumerate(request.samples):
            if sample.bar_code:
                bc = sample.bar_code
            else:
                bc = util.restore_text(params.get('sample_%i_bar_code' % index, ''))
            widgets.append(TextField('sample_%i_bar_code' % index, 
                                     40, 
                                     bc))
        return trans.fill_template( '/admin/samples/bar_codes.mako', 
                                    samples_list=[s for s in request.samples],
                                    user=request.user, request=request, widgets=widgets, 
                                    status=status,
                                    message=message)
    @web.expose
    @web.require_admin
    def save_bar_codes(self, trans, **kwd):
        params = util.Params( kwd )
        try:
            request = trans.sa_session.query( trans.app.model.Request ).get( int( params.get( 'request_id', None ) ) )
        except:
            return trans.response.send_redirect( web.url_for( controller='requests_admin',
                                                              action='list',
                                                              status='error',
                                                              message="Invalid request ID",
                                                              **kwd) )
        # validate 
        # bar codes need to be globally unique
        message = ''
        for index in range(len(request.samples)):
            bar_code = util.restore_text(params.get('sample_%i_bar_code' % index, ''))
            # check for empty bar code
            if not bar_code.strip():
                message = 'Please fill the barcode for sample <b>%s</b>.' % request.samples[index].name
                break
            # check all the unsaved bar codes
            count = 0
            for i in range(len(request.samples)):
                if bar_code == util.restore_text(params.get('sample_%i_bar_code' % i, '')):
                    count = count + 1
            if count > 1:
                message = '''The barcode <b>%s</b> of sample <b>%s</b> belongs
                         another sample in this request. The sample barcodes must
                         be unique throughout the system''' % \
                         (bar_code, request.samples[index].name)
                break
            # check all the saved bar codes
            all_samples = trans.sa_session.query( trans.app.model.Sample )
            for sample in all_samples:
                if bar_code == sample.bar_code:
                    message = '''The bar code <b>%s</b> of sample <b>%s</b>  
                             belongs another sample. The sample bar codes must be 
                             unique throughout the system''' % \
                             (bar_code, request.samples[index].name)
                    break
            if message:
                break
        if message:
            widgets = []
            for index, sample in enumerate(request.samples):
                if sample.bar_code:
                    bc = sample.bar_code
                else:
                    bc = util.restore_text(params.get('sample_%i_bar_code' % index, ''))
                widgets.append(TextField('sample_%i_bar_code' % index, 
                                         40, 
                                         util.restore_text(params.get('sample_%i_bar_code' % index, ''))))
            return trans.fill_template( '/admin/samples/bar_codes.mako', 
                                        samples_list=[s for s in request.samples],
                                        user=request.user, request=request, widgets=widgets, status='error',
                                        message=message)
        # now save the bar codes
        for index, sample in enumerate(request.samples):
            bar_code = util.restore_text(params.get('sample_%i_bar_code' % index, ''))
            sample.bar_code = bar_code
            trans.sa_session.add( sample )
            trans.sa_session.flush()
        # change the state of all the samples to the next state
        # get the new state
        new_state = request.type.states[1]
        for s in request.samples:
            event = trans.app.model.SampleEvent(s, new_state, 'Bar code added to this sample')
            trans.sa_session.add( event )
            trans.sa_session.flush()
        return trans.response.send_redirect( web.url_for( controller='requests_admin',
                                                          action='list',
                                                          operation='show_request',
                                                          id=trans.security.encode_id(request.id),
                                                          message='Bar codes have been saved for this request',
                                                          status='done'))
    def __set_request_state( self, trans, request ):
        # check if all the samples of the current request are in the final state
        complete = True 
        for s in request.samples:
            if s.current_state().id != request.type.states[-1].id:
                complete = False
        if request.complete() and not complete:
            comments = "One or more samples moved back from the %s state" % request.type.states[-1].name
            event = trans.app.model.RequestEvent(request, request.states.SUBMITTED, comments)
            trans.sa_session.add( event )
            trans.sa_session.flush()
        elif complete:
            # change the request state to 'Complete'
            comments = "All samples of this request are in the last sample state (%s)." % request.type.states[-1].name
            event = trans.app.model.RequestEvent(request, request.states.COMPLETE, comments)
            trans.sa_session.add( event )
            trans.sa_session.flush()
            # now that the request is complete send the email notification to the 
            # the user
<<<<<<< HEAD
            if request.notify:
                mail = os.popen("%s -t" % trans.app.config.sendmail_path, 'w')
                subject = "Galaxy Sample Tracking: '%s' sequencing request in complete." % request.name
                body = "The '%s' sequencing request (type: %s) is now complete. Datasets from all the samples are now available for analysis or download from the respective data libraries in Galaxy."  % (request.name, request.type.name)
                email_content = "To: %s\nFrom: no-reply@nowhere.edu\nSubject: %s\n\n%s" % (request.user.email, subject, body)
                mail.write( email_content )
                x = mail.close()

=======
            if request.notify and trans.app.config.smtp_server is not None:
                host = trans.request.host.split(':')[0]
                if host == 'localhost':
                    host = socket.getfqdn()
                msg = MIMEText( "The '%s' sequencing request (type: %s) is now complete. Datasets from all the samples are now available for analysis or download from the respective data libraries in Galaxy."  % ( request.name, request.type.name ) )
                to = msg[ 'To' ] = request.user.email
                frm = msg[ 'From' ] = 'galaxy-no-reply@' + host
                msg[ 'Subject' ] = "Galaxy Sample Tracking: '%s' sequencing request in complete." % request.name
                try:
                    s = smtplib.SMTP()
                    s.connect( trans.app.config.smtp_server )
                    s.sendmail( frm, [ to ], msg.as_string() )
                    s.close()
                except:
                    pass
    def change_state(self, trans, sample):
        possible_states = sample.request.type.states 
        curr_state = sample.current_state() 
        states_input = SelectField('select_state')
        for state in possible_states:
            if curr_state.name == state.name:
                states_input.add_option(state.name+' (Current)', state.id, selected=True)
            else:
                states_input.add_option(state.name, state.id)
        widgets = []
        widgets.append(('Select the new state of the sample from the list of possible state(s)',
                      states_input))
        widgets.append(('Comments', TextArea('comment')))
        title = 'Change current state'
        return widgets, title
>>>>>>> 48f688c3
    @web.expose
    @web.require_admin
    def save_state(self, trans, **kwd):
        params = util.Params( kwd )
        try:
            sample_id = int(params.get('sample_id', False))
            sample = trans.sa_session.query( trans.app.model.Sample ).get( sample_id )
        except:
            message = "Invalid sample ID"
            return trans.response.send_redirect( web.url_for( controller='requests_admin',
                                                              action='list',
                                                              status='error',
                                                              message=message,
                                                              **kwd) )
        comments = util.restore_text( params.comment )
        selected_state = int( params.select_state )
        new_state = trans.sa_session.query( trans.app.model.SampleState ) \
                                    .filter( and_( trans.app.model.SampleState.table.c.request_type_id == sample.request.type.id,
                                                   trans.app.model.SampleState.table.c.id == selected_state ) ) \
                                    .first()
        event = trans.app.model.SampleEvent(sample, new_state, comments)
        trans.sa_session.add( event )
        trans.sa_session.flush()
        self.__set_request_state( trans, sample.request )
        return trans.response.send_redirect( web.url_for( controller='requests_common',
                                                          cntrller='requests_admin', 
                                                          action='sample_events',
                                                          sample_id=sample.id))
    #
    # Data transfer from sequencer
    #

    def __get_files(self, trans, sample, folder_path):
        '''
        This method retrieves the filenames to be transfer from the remote host.
        '''
        datatx_info = sample.request.type.datatx_info
        if not datatx_info['host'] or not datatx_info['username'] or not datatx_info['password']:
            message = "Error in sequencer login information." 
            return trans.response.send_redirect( web.url_for( controller='requests_common',
                                                              cntrller='requests_admin' ,
                                                              action='show_datatx_page', 
                                                              sample_id=trans.security.encode_id(sample.id),
                                                              status='error',
                                                              message=message))
        def print_ticks(d):
            pass
        cmd  = 'ssh %s@%s "ls -p \'%s\'"' % ( datatx_info['username'],
                                             datatx_info['host'],
                                             folder_path)
        output = pexpect.run(cmd, events={'.ssword:*': datatx_info['password']+'\r\n', 
                                          pexpect.TIMEOUT:print_ticks}, 
                                          timeout=10)
        if 'No such file or directory' in output:
            message = "No such folder (%s) exists on the sequencer." % folder_path
            return trans.response.send_redirect( web.url_for( controller='requests_common',
                                                              cntrller='requests_admin' ,
                                                              action='show_datatx_page',
                                                              sample_id=trans.security.encode_id(sample.id),
                                                              message=message, status='error',
                                                              folder_path=folder_path )) 
        
        return output.splitlines()
    
    def __get_files_in_dir(self, trans, sample, folder_path):
        tmpfiles = self.__get_files(trans, sample, folder_path)
        for tf in tmpfiles:
            if tf[-1] == os.sep:
                self.__get_files_in_dir(trans, sample, os.path.join(folder_path, tf))
            else:
                sample.dataset_files.append([os.path.join(folder_path, tf),
                                             sample.transfer_status.NOT_STARTED])
                trans.sa_session.add( sample )
                trans.sa_session.flush()
        return
    @web.expose
    @web.require_admin
    def get_data(self, trans, **kwd):
        try:
            sample = trans.sa_session.query( trans.app.model.Sample ).get( kwd['sample_id']  )
        except:
            return trans.response.send_redirect( web.url_for( controller='requests_admin',
                                                              action='list',
                                                              status='error',
                                                              message="Invalid sample ID" ) )
        params = util.Params( kwd )
        message = util.restore_text( params.get( 'message', ''  ) )
        status = params.get( 'status', 'done' ) 
        folder_path = util.restore_text( params.get( 'folder_path', 
                                                     sample.request.type.datatx_info['data_dir']  ) )
        files_list = util.listify( params.get( 'files_list', ''  ) ) 
        if params.get( 'start_transfer_button', False ) == 'True':
            return self.__start_datatx(trans, sample)
        if not folder_path:
            return trans.fill_template( '/requests/common/get_data.mako',
                                        cntrller='requests_admin',
                                        sample=sample, files=[], 
                                        dataset_files=sample.dataset_files,
                                        folder_path=folder_path )
        if folder_path[-1] != os.sep:
            folder_path = folder_path+os.sep
        if params.get( 'browse_button', False ):
            # get the filenames from the remote host
            files = self.__get_files(trans, sample, folder_path)
            if folder_path[-1] != os.sep:
                folder_path += os.sep
            return trans.fill_template( '/requests/common/get_data.mako',
                                        cntrller='requests_admin',
                                        sample=sample, files=files, 
                                        dataset_files=sample.dataset_files,
                                        folder_path=folder_path )
        elif params.get( 'folder_up', False ):
            if folder_path[-1] == os.sep:
                folder_path = os.path.dirname(folder_path[:-1])
            # get the filenames from the remote host
            files = self.__get_files(trans, sample, folder_path)
            if folder_path[-1] != os.sep:
                folder_path += os.sep
            return trans.fill_template( '/requests/common/get_data.mako',
                                        cntrller='requests_admin',
                                        sample=sample, files=files, 
                                        dataset_files=sample.dataset_files,
                                        folder_path=folder_path )
        elif params.get( 'open_folder', False ):
            if len(files_list) == 1:
                folder_path = os.path.join(folder_path, files_list[0])
            # get the filenames from the remote host
            files = self.__get_files(trans, sample, folder_path)
            if folder_path[-1] != os.sep:
                folder_path += os.sep
            return trans.fill_template( '/requests/common/get_data.mako',
                                        cntrller='requests_admin',
                                        sample=sample, files=files, 
                                        dataset_files=sample.dataset_files,
                                        folder_path=folder_path )
        elif params.get( 'remove_dataset_button', False ):
            # get the filenames from the remote host
            files = self.__get_files(trans, sample, folder_path)
            dataset_index = int(params.get( 'dataset_index', 0 ))
            del sample.dataset_files[dataset_index]
            trans.sa_session.add( sample )
            trans.sa_session.flush()
            return trans.fill_template( '/requests/common/get_data.mako', 
                                        cntrller='requests_admin',
                                        sample=sample, files=files,
                                        dataset_files=sample.dataset_files,
                                        folder_path=folder_path)
        elif params.get( 'select_files_button', False ):
            folder_files = []
            if len(files_list):
                for f in files_list:
                    filepath = os.path.join(folder_path, f)
                    if f[-1] == os.sep:
                        # the selected item is a folder so transfer all the 
                        # folder contents
                        # FIXME 
                        #self.__get_files_in_dir(trans, sample, filepath)
                        return trans.response.send_redirect( web.url_for( controller='requests_admin',
                                                                          action='get_data', 
                                                                          sample_id=sample.id,
                                                                          folder_path=folder_path,
                                                                          open_folder=True))
                    else:
                        sample.dataset_files.append(dict(filepath=filepath,
                                                         status=sample.transfer_status.NOT_STARTED,
                                                         name=self.__dataset_name(sample, filepath.split('/')[-1]),
                                                         error_msg='',
                                                         size=sample.dataset_size(filepath)))
                        trans.sa_session.add( sample )
                        trans.sa_session.flush()
            return trans.response.send_redirect( web.url_for( controller='requests_admin',
                                                              action='get_data', 
                                                              sample_id=sample.id,
                                                              folder_path=folder_path,
                                                              open_folder=True))

        return trans.response.send_redirect( web.url_for( controller='requests_common',
                                                          cntrller='requests_admin' ,
                                                          action='show_datatx_page', 
                                                          sample_id=trans.security.encode_id(sample.id),
                                                          folder_path=folder_path))
    
    def __dataset_name(self, sample, filepath):
        name = filepath.split('/')[-1]
        opt = sample.request.type.datatx_info.get('rename_dataset', sample.request.type.rename_dataset_options.NO) 
        if opt == sample.request.type.rename_dataset_options.NO:
            return name
        elif opt == sample.request.type.rename_dataset_options.SAMPLE_NAME:
            return sample.name+'_'+name
        elif opt == sample.request.type.rename_dataset_options.EXPERIMENT_AND_SAMPLE_NAME:
            return sample.request.name+'_'+sample.name+'_'+name
        elif opt == sample.request.type.rename_dataset_options.EXPERIMENT_NAME:
            return sample.request.name+'_'+name
    def __setup_datatx_user(self, trans, library, folder):
        '''
        This method sets up the datatx user:
        - Checks if the user exists already, if not creates the user
        - Checks if the user had ADD_LIBRARY permission on the target library
          and the target folder, if not sets up the permissions.
        '''
        # Retrieve the upload user login information from the config file
        config = ConfigParser.ConfigParser()
        config.read('transfer_datasets.ini')
        email = config.get("data_transfer_user_login_info", "email")
        password = config.get("data_transfer_user_login_info", "password")
        # check if the user already exists
        datatx_user = trans.sa_session.query( trans.app.model.User ) \
                                      .filter( trans.app.model.User.table.c.email==email ) \
                                      .first()
        if not datatx_user:
            # if not create the user
            datatx_user = trans.app.model.User( email=email )
            datatx_user.set_password_cleartext( password )
            if trans.app.config.use_remote_user:
                datatx_user.external = True
            trans.sa_session.add( datatx_user )
            trans.sa_session.flush()
            trans.app.security_agent.create_private_user_role( datatx_user )
            trans.app.security_agent.user_set_default_permissions( datatx_user, history=False, dataset=False )
        for role in datatx_user.all_roles():
            if role.name == datatx_user.email and role.description == 'Private Role for %s' % datatx_user.email:
                datatx_user_private_role = role
                break
        def check_permission(item_actions, role):
            for item_permission in item_actions:
                if item_permission.action == trans.app.security_agent.permitted_actions.LIBRARY_ADD.action \
                    and item_permission.role.id == role.id:
                    return True
            return False
        # check if this user has 'add' permissions on the target library & folder
        # if not, set 'ADD' permission
        if not check_permission(library.actions, datatx_user_private_role):
            lp = trans.app.model.LibraryPermissions( trans.app.security_agent.permitted_actions.LIBRARY_ADD.action,
                                                     library, 
                                                     datatx_user_private_role )
            trans.sa_session.add( lp )
        if not check_permission(folder.actions, datatx_user_private_role):
            dp = trans.app.model.LibraryFolderPermissions( trans.app.security_agent.permitted_actions.LIBRARY_ADD.action,
                                                           folder, 
                                                           datatx_user_private_role )
            trans.sa_session.add( dp )
            trans.sa_session.flush()
        return datatx_user

    def __send_message(self, trans, datatx_info, sample):
        '''
        This method creates the xml message and sends it to the rabbitmq server
        '''
        # first create the xml message based on the following template
        xml = \
            ''' <data_transfer>
                    <data_host>%(DATA_HOST)s</data_host>
                    <data_user>%(DATA_USER)s</data_user>
                    <data_password>%(DATA_PASSWORD)s</data_password>
                    <sample_id>%(SAMPLE_ID)s</sample_id>
                    <library_id>%(LIBRARY_ID)s</library_id>
                    <folder_id>%(FOLDER_ID)s</folder_id>
                    %(DATASETS)s
                </data_transfer>'''
        dataset_xml = \
            '''<dataset>
                   <index>%(INDEX)s</index>
                   <name>%(NAME)s</name>
                   <file>%(FILE)s</file>
               </dataset>'''
        datasets = ''
        for index, dataset in enumerate(sample.dataset_files):
            if dataset['status'] == sample.transfer_status.NOT_STARTED:
                datasets = datasets + dataset_xml % dict(INDEX=str(index),
                                                         NAME=dataset['name'],
                                                         FILE=dataset['filepath'])
                sample.dataset_files[index]['status'] = sample.transfer_status.IN_QUEUE

        trans.sa_session.add( sample )
        trans.sa_session.flush()
        data = xml % dict(DATA_HOST=datatx_info['host'],
                          DATA_USER=datatx_info['username'],
                          DATA_PASSWORD=datatx_info['password'],
                          SAMPLE_ID=str(sample.id),
                          LIBRARY_ID=str(sample.library.id),
                          FOLDER_ID=str(sample.folder.id),
                          DATASETS=datasets)
        # now send this message 
        conn = amqp.Connection(host=trans.app.config.amqp['host']+":"+trans.app.config.amqp['port'], 
                               userid=trans.app.config.amqp['userid'], 
                               password=trans.app.config.amqp['password'], 
                               virtual_host=trans.app.config.amqp['virtual_host'], 
                               insist=False)    
        chan = conn.channel()
        msg = amqp.Message(data.replace('\n', '').replace('\r', ''), 
                           content_type='text/plain', 
                           application_headers={'msg_type': 'data_transfer'})
        msg.properties["delivery_mode"] = 2
        chan.basic_publish(msg,
                           exchange=trans.app.config.amqp['exchange'],
                           routing_key=trans.app.config.amqp['routing_key'])
        chan.close()
        conn.close()

    def __start_datatx(self, trans, sample):
        # data transfer user
        datatx_user = self.__setup_datatx_user(trans, sample.library, sample.folder)
        # validate sequecer information
        datatx_info = sample.request.type.datatx_info
        if not datatx_info['host'] or \
           not datatx_info['username'] or \
           not datatx_info['password']:
            message = "Error in sequencer login information." 
            return trans.response.send_redirect( web.url_for( controller='requests_common',
                                                              cntrller='requests_admin' ,
                                                              action='show_datatx_page', 
                                                              sample_id=trans.security.encode_id(sample.id),
                                                              status='error',
                                                              message=message))
        self.__send_message(trans, datatx_info, sample)
        return trans.response.send_redirect( web.url_for( controller='requests_common',
                                                          cntrller='requests_admin' ,
                                                          action='show_datatx_page', 
                                                          sample_id=trans.security.encode_id(sample.id),
                                                          folder_path=datatx_info['data_dir']))
    @web.expose
    @web.require_admin
    def dataset_details( self, trans, **kwd ):
        try:
            sample = trans.sa_session.query( trans.app.model.Sample ).get( trans.security.decode_id(kwd['sample_id']) )
        except:
            return trans.response.send_redirect( web.url_for( controller='requests_admin',
                                                              action='list',
                                                              status='error',
                                                              message="Invalid sample ID" ) )
        params = util.Params( kwd )
        message = util.restore_text( params.get( 'message', ''  ) )
        status = params.get( 'status', 'done' ) 
        dataset_index = int( params.get( 'dataset_index', ''  ) )
        if params.get('save', '') == 'Save':
            sample.dataset_files[dataset_index]['name'] = util.restore_text( params.get( 'name', 
                                                                                         sample.dataset_files[dataset_index]['name']  ) )
            trans.sa_session.add( sample )
            trans.sa_session.flush()
            status = 'done'
            message = 'Saved the changes made to the dataset.'
        return trans.fill_template( '/admin/requests/dataset.mako', 
                                    sample=sample,
                                    dataset_index=dataset_index,
                                    message=message,
                                    status=status)

#                
##
#### Request Type Stuff ###################################################
##
    @web.expose
    @web.require_admin
    def manage_request_types( self, trans, **kwd ):
        if 'operation' in kwd:
            operation = kwd['operation'].lower()
            if not kwd.get( 'id', None ):
                return trans.response.send_redirect( web.url_for( controller='requests_admin',
                                                                  action='manage_request_types',
                                                                  status='error',
                                                                  message="Invalid requesttype ID") )
            if operation == "view":
                return self.__view_request_type( trans, **kwd )
            elif operation == "view_form":
                return self.__view_form( trans, **kwd )
            elif operation == "delete":
                return self.__delete_request_type( trans, **kwd )
            elif operation == "undelete":
                return self.__undelete_request_type( trans, **kwd )
            elif operation == "clone":
                return self.__clone_request_type( trans, **kwd )
            elif operation == "permissions":
                return self.__show_request_type_permissions( trans, **kwd )
        # Render the grid view
        return self.requesttype_grid( trans, **kwd )
    def __view_request_type(self, trans, **kwd):
        try:
            rt = trans.sa_session.query( trans.app.model.RequestType ).get( trans.security.decode_id(kwd['id']) )
        except:
            return trans.response.send_redirect( web.url_for( controller='requests_admin',
                                                              action='manage_request_types',
                                                              status='error',
                                                              message="Invalid requesttype ID") )
        return trans.fill_template( '/admin/requests/view_request_type.mako', 
                                    request_type=rt,
                                    forms=get_all_forms( trans ),
                                    states_list=rt.states,
                                    rename_dataset_selectbox=self.__rename_dataset_selectbox(trans, rt) )
    def __view_form(self, trans, **kwd):
        try:
            fd = trans.sa_session.query( trans.app.model.FormDefinition ).get( trans.security.decode_id(kwd['id']) )
        except:
            return trans.response.send_redirect( web.url_for( controller='requests_admin',
                                                              action='manage_request_types',
                                                              status='error',
                                                              message="Invalid form ID") )
        return trans.fill_template( '/admin/forms/show_form_read_only.mako',
                                    form=fd )

    @web.expose
    @web.require_admin
    def create_request_type( self, trans, **kwd ):
        params = util.Params( kwd )
        message = util.restore_text( params.get( 'message', ''  ) )
        status = params.get( 'status', 'done' )   
        if params.get( 'add_state_button', False ):
            rt_info, rt_states = self.__create_request_type_form(trans, **kwd)
            rt_states.append(("", ""))
            return trans.fill_template( '/admin/requests/create_request_type.mako', 
                                        rt_info_widgets=rt_info,
                                        rt_states_widgets=rt_states,
                                        message=message,
                                        status=status,
                                        rename_dataset_selectbox=self.__rename_dataset_selectbox(trans))
        elif params.get( 'remove_state_button', False ):
            rt_info, rt_states = self.__create_request_type_form(trans, **kwd)
            index = int(params.get( 'remove_state_button', '' ).split(" ")[2])
            del rt_states[index-1]
            return trans.fill_template( '/admin/requests/create_request_type.mako', 
                                        rt_info_widgets=rt_info,
                                        rt_states_widgets=rt_states,
                                        message=message,
                                        status=status,
                                        rename_dataset_selectbox=self.__rename_dataset_selectbox(trans))
        elif params.get( 'save_request_type', False ):
            rt, message = self.__save_request_type(trans, **kwd)
            if not rt:
                return trans.fill_template( '/admin/requests/create_request_type.mako', 
                                            forms=get_all_forms( trans ),
                                            message=message,
                                            status='error')
            return trans.response.send_redirect( web.url_for( controller='requests_admin',
                                                              action='manage_request_types',
                                                              message='Request type <b>%s</b> has been created' % rt.name,
                                                              status='done') )
        elif params.get( 'save_changes', False ):
            try:
                rt = trans.sa_session.query( trans.app.model.RequestType ).get( int(kwd['rt_id']) )
            except:
                return trans.response.send_redirect( web.url_for( controller='requests_admin',
                                                                  action='manage_request_types',
                                                                  message='Invalid request type ID',
                                                                  status='error') )
            # data transfer info
            rt.datatx_info = dict(host=util.restore_text( params.get( 'host', ''  ) ),
                                  username=util.restore_text( params.get( 'username', ''  ) ),
                                  password=params.get( 'password', '' ),
                                  data_dir=util.restore_text( params.get( 'data_dir', ''  ) ),
                                  rename_dataset=util.restore_text( params.get('rename_dataset', False) ))
            if rt.datatx_info.get('data_dir', '') and rt.datatx_info.get('data_dir', '')[-1] != os.sep:
                rt.datatx_info['data_dir'] = rt.datatx_info['data_dir']+os.sep
            trans.sa_session.add( rt )
            trans.sa_session.flush()
            return trans.response.send_redirect( web.url_for( controller='requests_admin',
                                                              action='manage_request_types',
                                                              operation='view',
                                                              id=trans.security.encode_id(rt.id),
                                                              message='Changes made to request type <b>%s</b> has been saved' % rt.name,
                                                              status='done') )
        else:
            rt_info, rt_states = self.__create_request_type_form(trans, **kwd)
            return trans.fill_template( '/admin/requests/create_request_type.mako',
                                        rt_info_widgets=rt_info,
                                        rt_states_widgets=rt_states,
                                        message=message,
                                        status=status,
                                        rename_dataset_selectbox=self.__rename_dataset_selectbox(trans))
    def __create_request_type_form(self, trans, **kwd):
        request_forms=get_all_forms( trans, 
                                     filter=dict(deleted=False),
                                     form_type=trans.app.model.FormDefinition.types.REQUEST )
        sample_forms=get_all_forms( trans, 
                                    filter=dict(deleted=False),
                                    form_type=trans.app.model.FormDefinition.types.SAMPLE )
        if not len(request_forms) or not len(sample_forms):
            return [],[]
        params = util.Params( kwd )
        rt_info = []
        rt_info.append(dict(label='Name', 
                            widget=TextField('name', 40, util.restore_text( params.get( 'name', ''  ) ) ) ))
        rt_info.append(dict(label='Description', 
                            widget=TextField('desc', 40, util.restore_text( params.get( 'desc', ''  ) ) ) ))

        rf_selectbox = SelectField('request_form_id')
        for fd in request_forms:
            if str(fd.id) == params.get( 'request_form_id', ''  ):
                rf_selectbox.add_option(fd.name, fd.id, selected=True)
            else:
                rf_selectbox.add_option(fd.name, fd.id)
        rt_info.append(dict(label='Request form', 
                            widget=rf_selectbox ))

        sf_selectbox = SelectField('sample_form_id')
        for fd in sample_forms:
            if str(fd.id) == params.get( 'sample_form_id', ''  ):
                sf_selectbox.add_option(fd.name, fd.id, selected=True)
            else:
                sf_selectbox.add_option(fd.name, fd.id)
        rt_info.append(dict(label='Sample form', 
                            widget=sf_selectbox ))
        # possible sample states
        rt_states = []
        i=0
        while True:
            if kwd.has_key( 'state_name_%i' % i ):
                rt_states.append((params.get( 'state_name_%i' % i, ''  ), 
                                  params.get( 'state_desc_%i' % i, ''  )))
                i=i+1
            else:
                break
        return rt_info, rt_states
    
    def __rename_dataset_selectbox(self, trans, rt=None):
        if rt:
            sel_opt = rt.datatx_info.get('rename_dataset', trans.app.model.RequestType.rename_dataset_options.NO)
        else:
            sel_opt = trans.app.model.RequestType.rename_dataset_options.NO
        rename_dataset_selectbox = SelectField('rename_dataset')
        for opt, opt_name in trans.app.model.RequestType.rename_dataset_options.items():
            if sel_opt == opt_name: 
                rename_dataset_selectbox.add_option(opt_name, opt_name, selected=True)
            else:
                rename_dataset_selectbox.add_option(opt_name, opt_name)
        return rename_dataset_selectbox  
    
    def __save_request_type(self, trans, **kwd):
        params = util.Params( kwd )
        rt = trans.app.model.RequestType() 
        rt.name = util.restore_text( params.get( 'name', ''  ) ) 
        rt.desc = util.restore_text( params.get( 'desc', '' ) )
        rt.request_form = trans.sa_session.query( trans.app.model.FormDefinition ).get( int( params.request_form_id ) )
        rt.sample_form = trans.sa_session.query( trans.app.model.FormDefinition ).get( int( params.sample_form_id ) )
        # data transfer info
        rt.datatx_info = dict(host=util.restore_text( params.get( 'host', ''  ) ),
                              username=util.restore_text( params.get( 'username', ''  ) ),
                              password=params.get( 'password', '' ),
                              data_dir=util.restore_text( params.get( 'data_dir', ''  ) ),
                              rename_dataset=util.restore_text( params.get('rename_dataset', '') ))
        if rt.datatx_info.get('data_dir', '') and rt.datatx_info.get('data_dir', '')[-1] != os.sep:
             rt.datatx_info['data_dir'] = rt.datatx_info['data_dir']+os.sep
        trans.sa_session.add( rt )
        trans.sa_session.flush()
        # set sample states
        ss_list = trans.sa_session.query( trans.app.model.SampleState ).filter( trans.app.model.SampleState.table.c.request_type_id == rt.id )
        for ss in ss_list:
            trans.sa_session.delete( ss )
            trans.sa_session.flush()
        i=0
        while True:
            if kwd.has_key( 'state_name_%i' % i ):
                name = util.restore_text( params.get( 'state_name_%i' % i, None ))
                desc = util.restore_text( params.get( 'state_desc_%i' % i, None ))
                ss = trans.app.model.SampleState(name, desc, rt) 
                trans.sa_session.add( ss )
                trans.sa_session.flush()
                i = i + 1
            else:
                break
        message = "The new request type named '%s' with %s state(s) has been created" % (rt.name, i)
        return rt, message
    def __delete_request_type( self, trans, **kwd ):
        id_list = util.listify( kwd['id'] )
        for id in id_list:
            try:
                rt = trans.sa_session.query( trans.app.model.RequestType ).get( trans.security.decode_id(id) )
            except:
                return trans.response.send_redirect( web.url_for( controller='requests_admin',
                                                                  action='manage_request_types',
                                                                  message='Invalid request type ID',
                                                                  status='error') )
            rt.deleted = True
            trans.sa_session.add( rt )
            trans.sa_session.flush()
        return trans.response.send_redirect( web.url_for( controller='requests_admin',
                                                          action='manage_request_types',
                                                          message='%i request type(s) has been deleted' % len(id_list),
                                                          status='done') )
    def __undelete_request_type( self, trans, **kwd ):
        id_list = util.listify( kwd['id'] )
        for id in id_list:
            try:
                rt = trans.sa_session.query( trans.app.model.RequestType ).get( trans.security.decode_id(id) )
            except:
                return trans.response.send_redirect( web.url_for( controller='requests_admin',
                                                                  action='manage_request_types',
                                                                  message='Invalid request type ID',
                                                                  status='error') )
            rt.deleted = False
            trans.sa_session.add( rt )
            trans.sa_session.flush()
        return trans.response.send_redirect( web.url_for( controller='requests_admin',
                                                          action='manage_request_types',
                                                          message='%i request type(s) has been undeleted' % len(id_list),
                                                          status='done') )
    def __show_request_type_permissions(self, trans, **kwd ):
        params = util.Params( kwd )
        message = util.restore_text( params.get( 'message', ''  ) )
        status = params.get( 'status', 'done' )
        try:
            rt = trans.sa_session.query( trans.app.model.RequestType ).get( trans.security.decode_id(kwd['id']) )
        except:
            return trans.response.send_redirect( web.url_for( controller='requests_admin',
                                                              action='manage_request_types',
                                                              status='error',
                                                              message="Invalid requesttype ID") )
        roles = trans.sa_session.query( trans.app.model.Role ) \
                                .filter( trans.app.model.Role.table.c.deleted==False ) \
                                .order_by( trans.app.model.Role.table.c.name )
        if params.get( 'update_roles_button', False ):
            permissions = {}
            for k, v in trans.app.model.RequestType.permitted_actions.items():
                in_roles = [ trans.sa_session.query( trans.app.model.Role ).get( x ) for x in util.listify( params.get( k + '_in', [] ) ) ]
                permissions[ trans.app.security_agent.get_action( v.action ) ] = in_roles
            trans.app.security_agent.set_request_type_permissions( rt, permissions )
            trans.sa_session.refresh( rt )
            message = "Permissions updated for request type '%s'" % rt.name
        return trans.fill_template( '/admin/requests/request_type_permissions.mako',
                                    request_type=rt,
                                    roles=roles,
                                    status=status,
                                    message=message)<|MERGE_RESOLUTION|>--- conflicted
+++ resolved
@@ -475,16 +475,6 @@
             trans.sa_session.flush()
             # now that the request is complete send the email notification to the 
             # the user
-<<<<<<< HEAD
-            if request.notify:
-                mail = os.popen("%s -t" % trans.app.config.sendmail_path, 'w')
-                subject = "Galaxy Sample Tracking: '%s' sequencing request in complete." % request.name
-                body = "The '%s' sequencing request (type: %s) is now complete. Datasets from all the samples are now available for analysis or download from the respective data libraries in Galaxy."  % (request.name, request.type.name)
-                email_content = "To: %s\nFrom: no-reply@nowhere.edu\nSubject: %s\n\n%s" % (request.user.email, subject, body)
-                mail.write( email_content )
-                x = mail.close()
-
-=======
             if request.notify and trans.app.config.smtp_server is not None:
                 host = trans.request.host.split(':')[0]
                 if host == 'localhost':
@@ -500,22 +490,7 @@
                     s.close()
                 except:
                     pass
-    def change_state(self, trans, sample):
-        possible_states = sample.request.type.states 
-        curr_state = sample.current_state() 
-        states_input = SelectField('select_state')
-        for state in possible_states:
-            if curr_state.name == state.name:
-                states_input.add_option(state.name+' (Current)', state.id, selected=True)
-            else:
-                states_input.add_option(state.name, state.id)
-        widgets = []
-        widgets.append(('Select the new state of the sample from the list of possible state(s)',
-                      states_input))
-        widgets.append(('Comments', TextArea('comment')))
-        title = 'Change current state'
-        return widgets, title
->>>>>>> 48f688c3
+
     @web.expose
     @web.require_admin
     def save_state(self, trans, **kwd):
