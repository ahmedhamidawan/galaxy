--- conflicted
+++ resolved
@@ -898,7 +898,8 @@
         object_store=object_store,
         trace_logger=trace_logger,
         use_pbkdf2=config.get_bool('use_pbkdf2', True),
-        slow_query_log_threshold=config.slow_query_log_threshold
+        slow_query_log_threshold=config.slow_query_log_threshold,
+        thread_local_log=config.thread_local_log
     )
     return model
 
@@ -1075,27 +1076,12 @@
                 install_database_options = self.config.install_database_engine_options
             verify_tools(self, install_db_url, config_file, install_database_options)
 
-<<<<<<< HEAD
-        from galaxy.model import mapping
-        self.model = mapping.init(self.config.file_path,
-                                  db_url,
-                                  self.config.database_engine_options,
-                                  map_install_models=combined_install_database,
-                                  database_query_profiling_proxy=self.config.database_query_profiling_proxy,
-                                  object_store=self.object_store,
-                                  trace_logger=getattr(self, "trace_logger", None),
-                                  use_pbkdf2=self.config.get_bool('use_pbkdf2', True),
-                                  slow_query_log_threshold=self.config.slow_query_log_threshold,
-                                  thread_local_log=self.config.thread_local_log)
-
-=======
         self.model = init_models_from_config(
             self.config,
             map_install_models=combined_install_database,
             object_store=self.object_store,
             trace_logger=getattr(self, "trace_logger", None)
         )
->>>>>>> 00992138
         if combined_install_database:
             log.info("Install database targetting Galaxy's database configuration.")
             self.install_model = self.model
