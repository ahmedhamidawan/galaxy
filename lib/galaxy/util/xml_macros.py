--- conflicted
+++ resolved
@@ -1,13 +1,9 @@
 import os
-<<<<<<< HEAD
-from copy import (
-    copy,
-    deepcopy,
+from copy import deepcopy
+from typing import (
+    Dict,
+    List,
 )
-=======
-from copy import deepcopy
-from typing import Dict, List
->>>>>>> d2981d36
 
 from galaxy.util import (
     Element,
@@ -35,39 +31,20 @@
     macros_el.clear()
 
     # Collect tokens
-<<<<<<< HEAD
-    tokens = _macros_of_type(macros_copy, "token", lambda el: el.text or "")
-    tokens = expand_nested_tokens(tokens)
-
-    # Expand xml macros
-    macro_dict = _macros_of_type(macros_copy, "xml", lambda el: XmlMacroDef(el))
-    _expand_macros([root], macro_dict, tokens)
-
-    # readd the stashed children of the macros node
-    # TODO is this this really necesary? Since macro nodes are removed anyway just below.
-    if macros_copy is not None:
-        _xml_set_children(macros_el, list(macros_copy))
-
-    for el in root.xpath("//macro"):
-        if el.get("type") != "template":
-            # Only keep template macros
-            el.getparent().remove(el)
-=======
     tokens = {}
-    for m in macros.get('token', []):
+    for m in macros.get("token", []):
         tokens[m.get("name")] = m.text or ""
     tokens = expand_nested_tokens(tokens)
 
     # Expand xml macros
     macro_dict = {}
-    for m in macros.get('xml', []):
+    for m in macros.get("xml", []):
         macro_dict[m.get("name")] = XmlMacroDef(m)
     _expand_macros([root], macro_dict, tokens)
 
     # reinsert template macro which are used during tool execution
     for m in macros.get("template", []):
         macros_el.append(m)
->>>>>>> d2981d36
     _expand_tokens_for_el(root, tokens)
     return tree, macro_paths
 
@@ -253,47 +230,24 @@
     if macros_el is None:
         return
     # attribute typed macro
-<<<<<<< HEAD
-    if macros_el is not None:
-        macro_els = macros_el.findall("macro")
-    for macro in macro_els:
+    for macro in macros_el.iterfind("macro"):
         if "type" not in macro.attrib:
             macro.attrib["type"] = "xml"
-        macros.append(macro)
+        try:
+            macros[macro.attrib["type"]].append(macro)
+        except KeyError:
+            macros[macro.attrib["type"]] = [macro]
 
     # type shortcuts (<xml> is a shortcut for <macro type="xml",
     # likewise for <template>.
-    typed_tag = ["template", "xml", "token"]
-    for tag in typed_tag:
-        macro_els = []
-        if macros_el is not None:
-            macro_els = macros_el.findall(tag)
-        for macro_el in macro_els:
+    for tag in ["template", "xml", "token"]:
+        for macro_el in macros_el.iterfind(tag):
             macro_el.attrib["type"] = tag
             macro_el.tag = "macro"
-            macros.append(macro_el)
-
-    return macros
-=======
-    for macro in macros_el.iterfind("macro"):
-        if 'type' not in macro.attrib:
-            macro.attrib['type'] = 'xml'
-        try:
-            macros[macro.attrib['type']].append(macro)
-        except KeyError:
-            macros[macro.attrib['type']] = [macro]
-
-    # type shortcuts (<xml> is a shortcut for <macro type="xml",
-    # likewise for <template>.
-    for tag in ['template', 'xml', 'token']:
-        for macro_el in macros_el.iterfind(tag):
-            macro_el.attrib['type'] = tag
-            macro_el.tag = 'macro'
             try:
                 macros[tag].append(macro_el)
             except KeyError:
                 macros[tag] = [macro_el]
->>>>>>> d2981d36
 
 
 def _load_imported_macros(macros_el, xml_base_dir, macros):
