--- conflicted
+++ resolved
@@ -193,16 +193,6 @@
 
     @web.expose
     @web.require_admin
-<<<<<<< HEAD
-    def browse_toolsheds( self, trans, **kwd ):
-        app = {
-            'jscript': "admin.toolshed"
-        }
-        return trans.fill_template( 'galaxy.panels.mako',
-                                    config={
-                                        'title': 'Galaxy Tool Sheds',
-                                        'app': app } )
-=======
     def browse_toolsheds(self, trans, **kwd):
         app = {
             'jscript': "admin.toolshed"
@@ -211,7 +201,6 @@
                                    config={
                                        'title': 'Galaxy Tool Sheds',
                                        'app': app})
->>>>>>> 696a1eda
 
     @web.expose
     @web.require_admin
