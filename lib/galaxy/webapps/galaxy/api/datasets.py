--- conflicted
+++ resolved
@@ -246,17 +246,12 @@
         """Streams the dataset for download or the contents preview to be displayed in a browser."""
         extra_params = get_query_parameters_from_request_excluding(request, {"preview", "filename", "to_ext", "raw"})
         display_data, headers = self.service.display(
-<<<<<<< HEAD
             trans, history_content_id, preview, filename, to_ext, raw, **extra_params
-        )
-=======
-            trans, history_content_id, history_id, preview, filename, to_ext, raw, **extra_params
         )
         if isinstance(display_data, IOBase):
             file_name = getattr(display_data, "name", None)
             if file_name:
                 return FileResponse(file_name, headers=headers)
->>>>>>> c08dea5c
         return StreamingResponse(display_data, headers=headers)
 
     @router.get(
