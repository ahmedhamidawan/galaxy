--- conflicted
+++ resolved
@@ -282,11 +282,7 @@
         path = trans.app.config.user_preferences_extra_config_file
         try:
             with open(path, 'r') as stream:
-<<<<<<< HEAD
-                config = yaml.load(stream)
-=======
                 config = yaml.safe_load(stream)
->>>>>>> 2f2acb98
         except:
             log.warning('Config file (%s) could not be found or is malformed.' % path)
             return {}
