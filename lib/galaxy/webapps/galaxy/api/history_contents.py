"""
API operations on the contents of a history.
"""

from galaxy import web, util
from galaxy.web.base.controller import BaseAPIController, url_for
from galaxy.web.base.controller import UsesHistoryDatasetAssociationMixin, UsesHistoryMixin
from galaxy.web.base.controller import UsesLibraryMixin, UsesLibraryMixinItems
from galaxy.datatypes import sniff

import os
import logging
log = logging.getLogger( __name__ )

class HistoryContentsController( BaseAPIController, UsesHistoryDatasetAssociationMixin, UsesHistoryMixin,
                                 UsesLibraryMixin, UsesLibraryMixinItems ):
    @web.expose_api_anonymous
    def index( self, trans, history_id, ids=None, **kwd ):
        """
        index( self, trans, history_id, ids=None, **kwd )
        * GET /api/histories/{history_id}/contents
            return a list of HDA data for the history with the given ``id``
        .. note:: Anonymous users are allowed to get their current history contents

        If Ids is not given, index returns a list of *summary* objects for
        every HDA associated with the given `history_id`.

        If ids is given, index returns a *more complete* json object for each
        HDA in the ids list.

        :type   history_id: str
        :param  history_id: encoded id string of the HDA's History
        :type   ids:        str
        :param  ids:        (optional) a comma separated list of encoded `HDA` ids

        :rtype:     list
        :returns:   dictionaries containing summary or detailed HDA information
        .. seealso::
            :func:`_summary_hda_dict` and
            :func:`galaxy.web.base.controller.UsesHistoryDatasetAssociationMixin.get_hda_dict`
        """
        rval = []
        try:
            # get the history, if anon user and requesting current history - allow it
            if( ( trans.user == None )
                and ( history_id == trans.security.encode_id( trans.history.id ) ) ):
                #TODO:?? is secure?
                history = trans.history

            # otherwise, check permissions for the history first
            else:
                history = self.get_history( trans, history_id, check_ownership=True, check_accessible=True )

            # if ids, return _FULL_ data (as show) for each id passed
            if ids:
                ids = ids.split( ',' )
                for index, hda in enumerate( history.datasets ):
                    encoded_hda_id = trans.security.encode_id( hda.id )
                    if encoded_hda_id in ids:
                        #TODO: share code with show
                        try:
                            hda_dict = self.get_hda_dict( trans, hda )
                            hda_dict[ 'display_types' ] = self.get_old_display_applications( trans, hda )
                            hda_dict[ 'display_apps' ] = self.get_display_apps( trans, hda )
                            rval.append( hda_dict )

                        except Exception, exc:
                            # don't fail entire list if hda err's, record and move on
                            log.error( "Error in history API at listing contents with history %s, hda %s: (%s) %s",
                                history_id, encoded_hda_id, type( exc ), str( exc ), exc_info=True )
                            rval.append( self.get_hda_dict_with_error( trans, hda, str( exc ) ) )

            # if no ids passed, return a _SUMMARY_ of _all_ datasets in the history
            else:
                for hda in history.datasets:
                    rval.append( self._summary_hda_dict( trans, history_id, hda ) )

        except Exception, e:
            # for errors that are not specific to one hda (history lookup or summary list)
            rval = "Error in history API at listing contents: " + str( e )
            log.error( rval + ": %s, %s" % ( type( e ), str( e ) ), exc_info=True )
            trans.response.status = 500

        return rval

    #TODO: move to model or Mixin
    def _summary_hda_dict( self, trans, history_id, hda ):
        """
        Returns a dictionary based on the HDA in summary form::
            {
                'id'    : < the encoded dataset id >,
                'name'  : < currently only returns 'file' >,
                'type'  : < name of the dataset >,
                'url'   : < api url to retrieve this datasets full data >,
            }
        """
        api_type = "file"
        encoded_id = trans.security.encode_id( hda.id )
        return {
            'id'    : encoded_id,
            'name'  : hda.name,
            'type'  : api_type,
            'url'   : url_for( 'history_content', history_id=history_id, id=encoded_id, ),
        }

    @web.expose_api_anonymous
    def show( self, trans, id, history_id, **kwd ):
        """
        show( self, trans, id, history_id, **kwd )
        * GET /api/histories/{history_id}/contents/{id}
            return detailed information about an HDA within a history
        .. note:: Anonymous users are allowed to get their current history contents

        :type   id:         str
        :param  ids:        the encoded id of the HDA to return
        :type   history_id: str
        :param  history_id: encoded id string of the HDA's History

        :rtype:     dict
        :returns:   dictionary containing detailed HDA information
        .. seealso:: :func:`galaxy.web.base.controller.UsesHistoryDatasetAssociationMixin.get_hda_dict`
        """
        hda_dict = {}
        try:
            # for anon users:
            #TODO: check login_required?
            #TODO: this isn't actually most_recently_used (as defined in histories)
            if( ( trans.user == None )
            and ( history_id == trans.security.encode_id( trans.history.id ) ) ):
                history = trans.history
                #TODO: dataset/hda by id (from history) OR check_ownership for anon user
                hda = self.get_history_dataset_association( trans, history, id,
                    check_ownership=False, check_accessible=True )

            else:
                #TODO: do we really need the history?
                history = self.get_history( trans, history_id,
                    check_ownership=True, check_accessible=True, deleted=False )
                hda = self.get_history_dataset_association( trans, history, id,
                    check_ownership=True, check_accessible=True )

            hda_dict = self.get_hda_dict( trans, hda )
            hda_dict[ 'display_types' ] = self.get_old_display_applications( trans, hda )
            hda_dict[ 'display_apps' ] = self.get_display_apps( trans, hda )

        except Exception, e:
            msg = "Error in history API at listing dataset: %s" % ( str(e) )
            log.error( msg, exc_info=True )
            trans.response.status = 500
            return msg

        return hda_dict

    @web.expose_api
    def create( self, trans, history_id, payload, **kwd ):
        """
        create( self, trans, history_id, payload, **kwd )
        * POST /api/histories/{history_id}/contents
            create a new HDA by copying an accessible LibraryDataset

        :type   history_id: str
        :param  history_id: encoded id string of the new HDA's History
        :type   payload:    dict
        :param  payload:    dictionary structure containing::
            copy from library:
            'source'    = 'library'
            'content'   = [the encoded id from the library dataset]
            
            copy from url:
            'source'    = 'url'
            'content'   = [the url of the dataset]
            
            copy from file:
            'source'    = 'upload'
            'content'   = [the uploaded file content]
        :rtype:     dict
        :returns:   dictionary containing detailed information for the new HDA
        """
        
        #TODO: copy existing, accessible hda - dataset controller, copy_datasets
        #TODO: convert existing, accessible hda - model.DatasetInstance(or hda.datatype).get_converter_types
<<<<<<< HEAD
        from_ld_id = payload.get( 'from_ld_id', None )
        from_hda_id= payload.get( 'from_hda_id', None )
=======
        
        # check parameters
        source  = payload.get('source', None)
        content = payload.get('content', None)
        if source not in ['library', 'url', 'upload']:
            trans.response.status = 400
            return "history_contents:create() : Please define the source ['library', 'url' or 'upload'] and the content."
        
        # retrieve history
>>>>>>> f3f3d7f3
        try:
            history = self.get_history( trans, history_id, check_ownership=True, check_accessible=False )
        except Exception, e:
            # no way to tell if it failed bc of perms or other (all MessageExceptions)
            trans.response.status = 500
            return str( e )

        # copy from library dataset
        if source == 'library':
        
            # get library data set
            try:
                ld = self.get_library_dataset( trans, content, check_ownership=False, check_accessible=False )
                assert type( ld ) is trans.app.model.LibraryDataset, (
                    "Library content id ( %s ) is not a dataset" % content )
            except AssertionError, e:
                trans.response.status = 400
                return str( e )
            except Exception, e:
                return str( e )

            # insert into history
            hda = ld.library_dataset_dataset_association.to_history_dataset_association( history, add_to_history=True )
            trans.sa_session.flush()
<<<<<<< HEAD
            return hda.get_api_value()
        elif from_hda_id:
            try:
                hda = self.get_dataset(trans, from_hda_id)
                assert trans.user.id == hda.history.user_id, "HistoryDatasetAssocation does not belong to current user"
            except AssertionError, e:
                trans.response.status=400
                return "HistoryDatasetAssocation does not belong to current user"
            except Exception, e:
                return str(e)
            data_copy=hda.copy(copy_children = True)
            result=history.add_dataset(data_copy)
            trans.sa_session.flush()
            return result.get_api_value()
=======
            return hda.to_dict()

>>>>>>> f3f3d7f3
        else:
            # other options
            trans.response.status = 501
            return

    @web.expose_api
    def update( self, trans, history_id, id, payload, **kwd ):
        """
        update( self, trans, history_id, id, payload, **kwd )
        * PUT /api/histories/{history_id}/contents/{id}
            updates the values for the HDA with the given ``id``

        :type   history_id: str
        :param  history_id: encoded id string of the HDA's History
        :type   id:         str
        :param  id:         the encoded id of the history to undelete
        :type   payload:    dict
        :param  payload:    a dictionary containing any or all the
            fields in :func:`galaxy.model.HistoryDatasetAssociation.to_dict`
            and/or the following:

            * annotation: an annotation for the HDA

        :rtype:     dict
        :returns:   an error object if an error occurred or a dictionary containing
            any values that were different from the original and, therefore, updated
        """
        #TODO: PUT /api/histories/{encoded_history_id} payload = { rating: rating } (w/ no security checks)
        changed = {}
        try:
            hda = self.get_dataset( trans, id,
                check_ownership=True, check_accessible=True, check_state=True )
            # validation handled here and some parsing, processing, and conversion
            payload = self._validate_and_parse_update_payload( payload )
            # additional checks here (security, etc.)
            changed = self.set_hda_from_dict( trans, hda, payload )

        except Exception, exception:
            log.error( 'Update of history (%s), HDA (%s) failed: %s',
                        history_id, id, str( exception ), exc_info=True )
            # convert to appropo HTTP code
            if( isinstance( exception, ValueError )
            or  isinstance( exception, AttributeError ) ):
                # bad syntax from the validater/parser
                trans.response.status = 400
            else:
                trans.response.status = 500
            return { 'error': str( exception ) }

        return changed

    @web.expose_api
    def delete( self, trans, history_id, id, **kwd ):
        """
        delete( self, trans, history_id, id, **kwd )
        * DELETE /api/histories/{history_id}/contents/{id}
            delete the HDA with the given ``id``
        .. note:: Currently does not stop any active jobs for which this dataset is an output.

        :type   id:     str
        :param  id:     the encoded id of the history to delete
        :type   kwd:    dict
        :param  kwd:    (optional) dictionary structure containing:

            * payload:     a dictionary itself containing:
                * purge:   if True, purge the HDA

        :rtype:     dict
        :returns:   an error object if an error occurred or a dictionary containing:
            * id:         the encoded id of the history,
            * deleted:    if the history was marked as deleted,
            * purged:     if the history was purged
        """
        # a request body is optional here
        purge = False
        if kwd.get( 'payload', None ):
            purge = string_as_bool( kwd['payload'].get( 'purge', False ) )

        rval = { 'id' : id }
        try:
            hda = self.get_dataset( trans, id,
                check_ownership=True, check_accessible=True, check_state=True )
            hda.deleted = True

            if purge:
                if not trans.app.config.allow_user_dataset_purge:
                    raise HTTPForbidden( detail='This instance does not allow user dataset purging' )

                hda.purged = True
                trans.sa_session.add( hda )
                trans.sa_session.flush()

                if hda.dataset.user_can_purge:
                    try:
                        hda.dataset.full_delete()
                        trans.sa_session.add( hda.dataset )
                    except:
                        pass
                    # flush now to preserve deleted state in case of later interruption
                    trans.sa_session.flush()

                rval[ 'purged' ] = True

            trans.sa_session.flush()
            rval[ 'deleted' ] = True

        except HTTPInternalServerError, http_server_err:
            log.exception( 'HDA API, delete: uncaught HTTPInternalServerError: %s, %s\n%s',
                           id, str( kwd ), str( http_server_err ) )
            raise
        except HTTPException, http_exc:
            raise
        except Exception, exc:
            log.exception( 'HDA API, delete: uncaught exception: %s, %s\n%s',
                           id, str( kwd ), str( exc ) )
            trans.response.status = 500
            rval.update({ 'error': str( exc ) })

        return rval

    def _validate_and_parse_update_payload( self, payload ):
        """
        Validate and parse incomming data payload for an HDA.
        """
        # This layer handles (most of the stricter idiot proofing):
        #   - unknown/unallowed keys
        #   - changing data keys from api key to attribute name
        #   - protection against bad data form/type
        #   - protection against malicious data content
        # all other conversions and processing (such as permissions, etc.) should happen down the line

        # keys listed here don't error when attempting to set, but fail silently
        #   this allows PUT'ing an entire model back to the server without attribute errors on uneditable attrs
        valid_but_uneditable_keys = (
            'id', 'name', 'type', 'api_type', 'model_class', 'history_id', 'hid',
            'accessible', 'purged', 'state', 'data_type', 'file_ext', 'file_size', 'misc_blurb',
            'download_url', 'visualizations', 'display_apps', 'display_types',
            'metadata_dbkey', 'metadata_column_names', 'metadata_column_types', 'metadata_columns',
            'metadata_comment_lines', 'metadata_data_lines'
        )

        validated_payload = {}
        for key, val in payload.items():
            # TODO: lots of boilerplate here, but overhead on abstraction is equally onerous
            # typecheck, parse, remap key
            if   key == 'name':
                if not ( isinstance( val, str ) or isinstance( val, unicode ) ):
                    raise ValueError( 'name must be a string or unicode: %s' %( str( type( val ) ) ) )
                validated_payload[ 'name' ] = util.sanitize_html.sanitize_html( val, 'utf-8' )
                #TODO:?? if sanitized != val: log.warn( 'script kiddie' )
            elif key == 'deleted':
                if not isinstance( val, bool ):
                    raise ValueError( 'deleted must be a boolean: %s' %( str( type( val ) ) ) )
                validated_payload[ 'deleted' ] = val
            elif key == 'visible':
                if not isinstance( val, bool ):
                    raise ValueError( 'visible must be a boolean: %s' %( str( type( val ) ) ) )
                validated_payload[ 'visible' ] = val
            elif key == 'genome_build':
                if not ( isinstance( val, str ) or isinstance( val, unicode ) ):
                    raise ValueError( 'genome_build must be a string: %s' %( str( type( val ) ) ) )
                validated_payload[ 'dbkey' ] = util.sanitize_html.sanitize_html( val, 'utf-8' )
            elif key == 'annotation':
                if not ( isinstance( val, str ) or isinstance( val, unicode ) ):
                    raise ValueError( 'annotation must be a string or unicode: %s' %( str( type( val ) ) ) )
                validated_payload[ 'annotation' ] = util.sanitize_html.sanitize_html( val, 'utf-8' )
            elif key == 'misc_info':
                if not ( isinstance( val, str ) or isinstance( val, unicode ) ):
                    raise ValueError( 'misc_info must be a string or unicode: %s' %( str( type( val ) ) ) )
                validated_payload[ 'info' ] = util.sanitize_html.sanitize_html( val, 'utf-8' )
            elif key not in valid_but_uneditable_keys:
                pass
                #log.warn( 'unknown key: %s', str( key ) )
        return validated_payload
<|MERGE_RESOLUTION|>--- conflicted
+++ resolved
@@ -179,20 +179,15 @@
         
         #TODO: copy existing, accessible hda - dataset controller, copy_datasets
         #TODO: convert existing, accessible hda - model.DatasetInstance(or hda.datatype).get_converter_types
-<<<<<<< HEAD
-        from_ld_id = payload.get( 'from_ld_id', None )
-        from_hda_id= payload.get( 'from_hda_id', None )
-=======
         
         # check parameters
         source  = payload.get('source', None)
         content = payload.get('content', None)
-        if source not in ['library', 'url', 'upload']:
+        if source not in ['library', 'url', 'upload', 'history']:
             trans.response.status = 400
             return "history_contents:create() : Please define the source ['library', 'url' or 'upload'] and the content."
         
         # retrieve history
->>>>>>> f3f3d7f3
         try:
             history = self.get_history( trans, history_id, check_ownership=True, check_accessible=False )
         except Exception, e:
@@ -217,11 +212,10 @@
             # insert into history
             hda = ld.library_dataset_dataset_association.to_history_dataset_association( history, add_to_history=True )
             trans.sa_session.flush()
-<<<<<<< HEAD
-            return hda.get_api_value()
-        elif from_hda_id:
+            return hda.to_dict()
+        elif source == 'history':
             try:
-                hda = self.get_dataset(trans, from_hda_id)
+                hda = self.get_dataset(trans, content)
                 assert trans.user.id == hda.history.user_id, "HistoryDatasetAssocation does not belong to current user"
             except AssertionError, e:
                 trans.response.status=400
@@ -231,11 +225,7 @@
             data_copy=hda.copy(copy_children = True)
             result=history.add_dataset(data_copy)
             trans.sa_session.flush()
-            return result.get_api_value()
-=======
-            return hda.to_dict()
-
->>>>>>> f3f3d7f3
+            return result.to_dict()
         else:
             # other options
             trans.response.status = 501
