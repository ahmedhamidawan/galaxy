"""Module for searching the toolshed repositories"""
from galaxy import exceptions
<<<<<<< HEAD
from galaxy.webapps.tool_shed import model
=======
from galaxy import eggs
>>>>>>> c7394bd0
from galaxy.exceptions import ObjectNotFound
import logging
log = logging.getLogger( __name__ )

import whoosh.index
from whoosh import scoring
from whoosh.fields import Schema, STORED, TEXT
from whoosh.qparser import MultifieldParser

schema = Schema(
    id=STORED,
    name=TEXT( field_boost=1.7, stored=True ),
    description=TEXT( field_boost=1.5, stored=True ),
    long_description=TEXT( stored=True ),
    homepage_url=TEXT( stored=True ),
    remote_repository_url=TEXT( stored=True ),
    repo_owner_username=TEXT( stored=True ),
    times_downloaded=STORED,
    approved=STORED,
    last_updated=STORED,
    full_last_updated=STORED )


class RepoWeighting( scoring.BM25F ):
    """
    Affect the BM25G scoring model through the final method.
    source: https://groups.google.com/forum/#!msg/whoosh/1AKNbW8R_l8/XySW0OecH6gJ
    """
    use_final = True

    def final( self, searcher, docnum, score ):
        # Arbitrary for now
        reasonable_hits = 100.0

        stored_times_downloaded = searcher.stored_fields( docnum )[ "times_downloaded" ]
        if not isinstance( stored_times_downloaded, ( int, long ) ):
            times_downloaded = int( stored_times_downloaded )
        else:
            times_downloaded = stored_times_downloaded
        # Add 1 to prevent 0 being divided
        if times_downloaded == 0:
            times_downloaded = 1
        popularity_modifier = ( times_downloaded / reasonable_hits )

        cert_modifier = 2 if searcher.stored_fields( docnum )[ "approved" ] == 'yes' else 1

        # Adjust the computed score for this document by the popularity
        # and by the certification level.
        final_score = score * popularity_modifier * cert_modifier
        return final_score


class RepoSearch( object ):

    def search( self, trans, search_term, page, page_size, boosts ):
        """
        Perform the search on the given search_term

        :param search_term: unicode encoded string with the search term(s)
        :param boosts: namedtuple containing custom boosts for searchfields, see api/repositories.py

        :returns results: dictionary containing number of hits, hits themselves and matched terms for each
        """
        whoosh_index_dir = trans.app.config.whoosh_index_dir
        index_exists = whoosh.index.exists_in( whoosh_index_dir )
        if index_exists:
            index = whoosh.index.open_dir( whoosh_index_dir )
            try:
                # Some literature about BM25F:
                # http://trec.nist.gov/pubs/trec13/papers/microsoft-cambridge.web.hard.pdf
                # http://en.wikipedia.org/wiki/Okapi_BM25
                # __Basically__ the higher number the bigger weight.
                repo_weighting = RepoWeighting( field_B={ 'name_B' : boosts.repo_name_boost,
                                                          'description_B' : boosts.repo_description_boost,
                                                          'long_description_B' : boosts.repo_long_description_boost,
                                                          'homepage_url_B' : boosts.repo_homepage_url_boost,
                                                          'remote_repository_url_B' : boosts.repo_remote_repository_url_boost,
                                                          'repo_owner_username' : boosts.repo_owner_username_boost } )

                searcher = index.searcher( weighting=repo_weighting )

                parser = MultifieldParser( [
                    'name',
                    'description',
                    'long_description',
                    'homepage_url',
                    'remote_repository_url',
                    'repo_owner_username' ], schema=schema )

                user_query = parser.parse( '*' + search_term + '*' )

                try:
                    hits = searcher.search_page( user_query, page, pagelen=page_size, terms=True )
                except ValueError:
                    raise ObjectNotFound( 'The requested page does not exist.' )

                log.debug( 'searching for: #' + str( search_term ) )
                log.debug( 'total hits: ' + str( len( hits ) ) )
                log.debug( 'scored hits: ' + str( hits.scored_length() ) )
                results = {}
                results[ 'total_results'] = str( len( hits ) )
                results[ 'page'] = str( page )
                results[ 'page_size'] = str( page_size )
                results[ 'hits' ] = []
                for hit in hits:
                    hit_dict = {}
                    hit_dict[ 'id' ] = trans.security.encode_id( hit.get( 'id' ) )
                    hit_dict[ 'repo_owner_username' ] = hit.get( 'repo_owner_username' )
                    hit_dict[ 'name' ] = hit.get( 'name' )
                    hit_dict[ 'long_description' ] = hit.get( 'long_description' )
                    hit_dict[ 'remote_repository_url' ] = hit.get( 'remote_repository_url' )
                    hit_dict[ 'homepage_url' ] = hit.get( 'homepage_url' )
                    hit_dict[ 'description' ] = hit.get( 'description' )
                    hit_dict[ 'last_updated' ] = hit.get( 'last_updated' )
                    hit_dict[ 'full_last_updated' ] = hit.get( 'full_last_updated' )
                    hit_dict[ 'approved' ] = hit.get( 'approved' )
                    hit_dict[ 'times_downloaded' ] = hit.get( 'times_downloaded' )
                    results[ 'hits' ].append( {'repository': hit_dict, 'matched_terms': hit.matched_terms(), 'score': hit.score } )
                return results
            finally:
                searcher.close()
        else:
            raise exceptions.InternalServerError( 'The search index file is missing.' )<|MERGE_RESOLUTION|>--- conflicted
+++ resolved
@@ -1,10 +1,5 @@
 """Module for searching the toolshed repositories"""
 from galaxy import exceptions
-<<<<<<< HEAD
-from galaxy.webapps.tool_shed import model
-=======
-from galaxy import eggs
->>>>>>> c7394bd0
 from galaxy.exceptions import ObjectNotFound
 import logging
 log = logging.getLogger( __name__ )
