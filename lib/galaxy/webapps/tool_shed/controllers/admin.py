--- conflicted
+++ resolved
@@ -320,16 +320,6 @@
     def manage_role_associations( self, trans, **kwd ):
         """Manage users, groups and repositories associated with a role."""
         role_id = kwd.get( 'id', None )
-<<<<<<< HEAD
-        role = repository_maintenance_util.get_role_by_id( trans.app, role_id )
-        # We currently only have a single role associated with a repository, the repository admin role.
-        repository_role_association = role.repositories[ 0 ]
-        repository = repository_role_association.repository
-        associations_dict = repository_maintenance_util.handle_role_associations( trans.app,
-                                                                                  role,
-                                                                                  repository,
-                                                                                  **kwd )
-=======
         role = repository_util.get_role_by_id( trans.app, role_id )
         # We currently only have a single role associated with a repository, the repository admin role.
         repository_role_association = role.repositories[ 0 ]
@@ -338,7 +328,6 @@
                                                                       role,
                                                                       repository,
                                                                       **kwd )
->>>>>>> ed493034
         in_users = associations_dict.get( 'in_users', [] )
         out_users = associations_dict.get( 'out_users', [] )
         in_groups = associations_dict.get( 'in_groups', [] )
