"""
Migration script to alter the repository_metadata table by dropping the tool_test_errors column and adding columns
tool_test_results, missing_test_components.
"""
from __future__ import print_function

import logging
import sys

from sqlalchemy import Boolean, Column, MetaData, Table
from sqlalchemy.exc import NoSuchTableError

# Need our custom types, but don't import anything else from model
from galaxy.model.custom_types import JSONType

log = logging.getLogger(__name__)
log.setLevel(logging.DEBUG)
handler = logging.StreamHandler(sys.stdout)
format = "%(name)s %(levelname)s %(asctime)s %(message)s"
formatter = logging.Formatter(format)
handler.setFormatter(formatter)
log.addHandler(handler)

metadata = MetaData()


def upgrade(migrate_engine):
    print(__doc__)
    metadata.bind = migrate_engine
    metadata.reflect()
    # Initialize.
    if migrate_engine.name == 'mysql' or migrate_engine.name == 'sqlite':
        default_false = "0"
    elif migrate_engine.name in ['postgresql', 'postgres']:
        default_false = "false"

    try:
        RepositoryMetadata_table = Table("repository_metadata", metadata, autoload=True)
    except NoSuchTableError:
        RepositoryMetadata_table = None
        log.debug("Failed loading table repository_metadata.")

    if RepositoryMetadata_table is not None:
        # Drop the tool_test_errors column from the repository_metadata table as it is poorly named.  It will be replaced with the new
        # tool_test_results column.
        try:
            col = RepositoryMetadata_table.c.tool_test_errors
            col.drop()
<<<<<<< HEAD
        except Exception as e:
            log.debug("Dropping column 'tool_test_errors' from repository_metadata table failed: %s" % (str(e)))
=======
        except Exception:
            log.exception("Dropping column 'tool_test_errors' from repository_metadata table failed.")
>>>>>>> 2f2acb98

        # Create the tool_test_results column to replace the ill-named tool_test_errors column just dropped above.
        c = Column("tool_test_results", JSONType, nullable=True)
        try:
            c.create(RepositoryMetadata_table)
            assert c is RepositoryMetadata_table.c.tool_test_results
<<<<<<< HEAD
        except Exception as e:
            print "Adding tool_test_results column to the repository_metadata table failed: %s" % str(e)
=======
        except Exception:
            log.exception("Adding tool_test_results column to the repository_metadata table failed.")
>>>>>>> 2f2acb98

        # Create the missing_test_components column.
        c = Column("missing_test_components", Boolean, default=False, index=True)
        try:
            c.create(RepositoryMetadata_table, index_name="ix_repository_metadata_mtc")
            assert c is RepositoryMetadata_table.c.missing_test_components
            migrate_engine.execute("UPDATE repository_metadata SET missing_test_components=%s" % default_false)
<<<<<<< HEAD
        except Exception as e:
            print "Adding missing_test_components column to the repository_metadata table failed: %s" % str(e)
=======
        except Exception:
            log.exception("Adding missing_test_components column to the repository_metadata table failed.")
>>>>>>> 2f2acb98


def downgrade(migrate_engine):
    metadata.bind = migrate_engine
    metadata.reflect()
    # Drop missing_test_components and tool_test_results from the repository_metadata table and add tool_test_errors to the repository_metadata table.
    RepositoryMetadata_table = Table("repository_metadata", metadata, autoload=True)

    # Drop the missing_test_components column.
    try:
        RepositoryMetadata_table.c.missing_test_components.drop()
<<<<<<< HEAD
    except Exception as e:
        print "Dropping column missing_test_components from the repository_metadata table failed: %s" % str(e)
=======
    except Exception:
        log.exception("Dropping column missing_test_components from the repository_metadata table failed.")
>>>>>>> 2f2acb98

    # Drop the tool_test_results column.
    try:
        RepositoryMetadata_table.c.tool_test_results.drop()
<<<<<<< HEAD
    except Exception as e:
        print "Dropping column tool_test_results from the repository_metadata table failed: %s" % str(e)
=======
    except Exception:
        log.exception("Dropping column tool_test_results from the repository_metadata table failed.")
>>>>>>> 2f2acb98

    # Create the tool_test_errors column.
    c = Column("tool_test_errors", JSONType, nullable=True)
    try:
        c.create(RepositoryMetadata_table)
        assert c is RepositoryMetadata_table.c.tool_test_errors
<<<<<<< HEAD
    except Exception as e:
        print "Adding tool_test_errors column to the repository_metadata table failed: %s" % str(e)
=======
    except Exception:
        log.exception("Adding tool_test_errors column to the repository_metadata table failed.")
>>>>>>> 2f2acb98
<|MERGE_RESOLUTION|>--- conflicted
+++ resolved
@@ -46,26 +46,16 @@
         try:
             col = RepositoryMetadata_table.c.tool_test_errors
             col.drop()
-<<<<<<< HEAD
-        except Exception as e:
-            log.debug("Dropping column 'tool_test_errors' from repository_metadata table failed: %s" % (str(e)))
-=======
         except Exception:
             log.exception("Dropping column 'tool_test_errors' from repository_metadata table failed.")
->>>>>>> 2f2acb98
 
         # Create the tool_test_results column to replace the ill-named tool_test_errors column just dropped above.
         c = Column("tool_test_results", JSONType, nullable=True)
         try:
             c.create(RepositoryMetadata_table)
             assert c is RepositoryMetadata_table.c.tool_test_results
-<<<<<<< HEAD
-        except Exception as e:
-            print "Adding tool_test_results column to the repository_metadata table failed: %s" % str(e)
-=======
         except Exception:
             log.exception("Adding tool_test_results column to the repository_metadata table failed.")
->>>>>>> 2f2acb98
 
         # Create the missing_test_components column.
         c = Column("missing_test_components", Boolean, default=False, index=True)
@@ -73,13 +63,8 @@
             c.create(RepositoryMetadata_table, index_name="ix_repository_metadata_mtc")
             assert c is RepositoryMetadata_table.c.missing_test_components
             migrate_engine.execute("UPDATE repository_metadata SET missing_test_components=%s" % default_false)
-<<<<<<< HEAD
-        except Exception as e:
-            print "Adding missing_test_components column to the repository_metadata table failed: %s" % str(e)
-=======
         except Exception:
             log.exception("Adding missing_test_components column to the repository_metadata table failed.")
->>>>>>> 2f2acb98
 
 
 def downgrade(migrate_engine):
@@ -91,34 +76,19 @@
     # Drop the missing_test_components column.
     try:
         RepositoryMetadata_table.c.missing_test_components.drop()
-<<<<<<< HEAD
-    except Exception as e:
-        print "Dropping column missing_test_components from the repository_metadata table failed: %s" % str(e)
-=======
     except Exception:
         log.exception("Dropping column missing_test_components from the repository_metadata table failed.")
->>>>>>> 2f2acb98
 
     # Drop the tool_test_results column.
     try:
         RepositoryMetadata_table.c.tool_test_results.drop()
-<<<<<<< HEAD
-    except Exception as e:
-        print "Dropping column tool_test_results from the repository_metadata table failed: %s" % str(e)
-=======
     except Exception:
         log.exception("Dropping column tool_test_results from the repository_metadata table failed.")
->>>>>>> 2f2acb98
 
     # Create the tool_test_errors column.
     c = Column("tool_test_errors", JSONType, nullable=True)
     try:
         c.create(RepositoryMetadata_table)
         assert c is RepositoryMetadata_table.c.tool_test_errors
-<<<<<<< HEAD
-    except Exception as e:
-        print "Adding tool_test_errors column to the repository_metadata table failed: %s" % str(e)
-=======
     except Exception:
-        log.exception("Adding tool_test_errors column to the repository_metadata table failed.")
->>>>>>> 2f2acb98
+        log.exception("Adding tool_test_errors column to the repository_metadata table failed.")